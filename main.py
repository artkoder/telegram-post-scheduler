import asyncio
import json
import logging
import os
import sqlite3
from datetime import datetime, date, timedelta, timezone
import contextlib

from aiohttp import web, ClientSession

logging.basicConfig(level=logging.INFO)

DB_PATH = os.getenv("DB_PATH", "bot.db")
WEBHOOK_URL = os.getenv("WEBHOOK_URL", "https://telegram-post-scheduler.fly.dev")
TZ_OFFSET = os.getenv("TZ_OFFSET", "+00:00")
SCHED_INTERVAL_SEC = int(os.getenv("SCHED_INTERVAL_SEC", "30"))

CREATE_TABLES = [
    """CREATE TABLE IF NOT EXISTS users (
            user_id INTEGER PRIMARY KEY,
            username TEXT,
<<<<<<< HEAD
=======

>>>>>>> a5908763
            is_superadmin INTEGER DEFAULT 0,
            tz_offset TEXT
        )""",
    """CREATE TABLE IF NOT EXISTS pending_users (
            user_id INTEGER PRIMARY KEY,
            username TEXT,
            requested_at TEXT
        )""",
    """CREATE TABLE IF NOT EXISTS rejected_users (
            user_id INTEGER PRIMARY KEY,
            username TEXT,
            rejected_at TEXT
<<<<<<< HEAD
=======

        )""",
    """CREATE TABLE IF NOT EXISTS pending_users (
            user_id INTEGER PRIMARY KEY,

            username TEXT,

            requested_at TEXT
        )""",
    """CREATE TABLE IF NOT EXISTS rejected_users (
            user_id INTEGER PRIMARY KEY,

            username TEXT,

            rejected_at TEXT
>>>>>>> a5908763
        )""",
    """CREATE TABLE IF NOT EXISTS channels (
            chat_id INTEGER PRIMARY KEY,
            title TEXT
        )""",
    """CREATE TABLE IF NOT EXISTS schedule (
            id INTEGER PRIMARY KEY AUTOINCREMENT,
            from_chat_id INTEGER,
            message_id INTEGER,
            target_chat_id INTEGER,
            publish_time TEXT,
            sent INTEGER DEFAULT 0,
            sent_at TEXT
        )""",
]


class Bot:
    def __init__(self, token: str, db_path: str):
        self.api_url = f"https://api.telegram.org/bot{token}"
        self.db = sqlite3.connect(db_path)
        self.db.row_factory = sqlite3.Row
        for stmt in CREATE_TABLES:
            self.db.execute(stmt)
        self.db.commit()
        # ensure new columns exist when upgrading
        for table, column in (
            ("users", "username"),
<<<<<<< HEAD
            ("users", "tz_offset"),
=======

            ("users", "tz_offset"),

>>>>>>> a5908763
            ("pending_users", "username"),
            ("rejected_users", "username"),
        ):
            cur = self.db.execute(f"PRAGMA table_info({table})")
            names = [r[1] for r in cur.fetchall()]
            if column not in names:
                self.db.execute(f"ALTER TABLE {table} ADD COLUMN {column} TEXT")
        self.db.commit()
        self.pending = {}
        self.session: ClientSession | None = None
        self.running = False

    async def start(self):
        self.session = ClientSession()
        self.running = True

    async def close(self):
        self.running = False
        if self.session:
            await self.session.close()

        self.db.close()

    async def api_request(self, method: str, data: dict = None):
        async with self.session.post(f"{self.api_url}/{method}", json=data) as resp:
            text = await resp.text()
            if resp.status != 200:
                logging.error("API HTTP %s for %s: %s", resp.status, method, text)
            try:
                result = json.loads(text)
            except Exception:
                logging.exception("Invalid response for %s: %s", method, text)
                return {}
            if not result.get("ok"):
                logging.error("API call %s failed: %s", method, result)
            else:
                logging.info("API call %s succeeded", method)
            return result

    async def handle_update(self, update):
        if 'message' in update:
            await self.handle_message(update['message'])
        elif 'callback_query' in update:
            await self.handle_callback(update['callback_query'])
        elif 'my_chat_member' in update:
            await self.handle_my_chat_member(update['my_chat_member'])

    async def handle_my_chat_member(self, chat_update):
        chat = chat_update['chat']
        status = chat_update['new_chat_member']['status']
        if status in {'administrator', 'creator'}:
            self.db.execute(
                'INSERT OR REPLACE INTO channels (chat_id, title) VALUES (?, ?)',
                (chat['id'], chat.get('title', chat.get('username', '')))
            )
            self.db.commit()
            logging.info("Added channel %s", chat['id'])
        else:
            self.db.execute('DELETE FROM channels WHERE chat_id=?', (chat['id'],))
            self.db.commit()
            logging.info("Removed channel %s", chat['id'])

    def get_user(self, user_id):
        cur = self.db.execute('SELECT * FROM users WHERE user_id=?', (user_id,))
        return cur.fetchone()

    def is_pending(self, user_id: int) -> bool:
        cur = self.db.execute('SELECT 1 FROM pending_users WHERE user_id=?', (user_id,))
        return cur.fetchone() is not None

    def pending_count(self) -> int:
        cur = self.db.execute('SELECT COUNT(*) FROM pending_users')
        return cur.fetchone()[0]

    def approve_user(self, uid: int) -> bool:
        if not self.is_pending(uid):
            return False
<<<<<<< HEAD
=======

>>>>>>> a5908763
        cur = self.db.execute('SELECT username FROM pending_users WHERE user_id=?', (uid,))
        row = cur.fetchone()
        username = row['username'] if row else None
        self.db.execute('DELETE FROM pending_users WHERE user_id=?', (uid,))
<<<<<<< HEAD
=======

>>>>>>> a5908763
        self.db.execute(
            'INSERT OR IGNORE INTO users (user_id, username, tz_offset) VALUES (?, ?, ?)',
            (uid, username, TZ_OFFSET)
        )
        if username:
            self.db.execute('UPDATE users SET username=? WHERE user_id=?', (username, uid))
        self.db.execute('DELETE FROM rejected_users WHERE user_id=?', (uid,))
<<<<<<< HEAD
=======

>>>>>>> a5908763
        self.db.commit()
        logging.info('Approved user %s', uid)
        return True

    def reject_user(self, uid: int) -> bool:
        if not self.is_pending(uid):
            return False
<<<<<<< HEAD
=======

>>>>>>> a5908763
        cur = self.db.execute('SELECT username FROM pending_users WHERE user_id=?', (uid,))
        row = cur.fetchone()
        username = row['username'] if row else None
        self.db.execute('DELETE FROM pending_users WHERE user_id=?', (uid,))
        self.db.execute(
            'INSERT OR REPLACE INTO rejected_users (user_id, username, rejected_at) VALUES (?, ?, ?)',
            (uid, username, datetime.utcnow().isoformat()),
<<<<<<< HEAD
=======

>>>>>>> a5908763
        )
        self.db.commit()
        logging.info('Rejected user %s', uid)
        return True

    def is_rejected(self, user_id: int) -> bool:
        cur = self.db.execute('SELECT 1 FROM rejected_users WHERE user_id=?', (user_id,))
        return cur.fetchone() is not None

    def list_scheduled(self):
        cur = self.db.execute(
<<<<<<< HEAD
            'SELECT id, target_chat_id, publish_time, from_chat_id, message_id '
            'FROM schedule WHERE sent=0 ORDER BY publish_time'
=======

            'SELECT id, target_chat_id, publish_time, from_chat_id, message_id '
            'FROM schedule WHERE sent=0 ORDER BY publish_time'

>>>>>>> a5908763
        )
        return cur.fetchall()

    def add_schedule(self, from_chat: int, msg_id: int, targets: set[int], pub_time: str):
        for chat_id in targets:
            self.db.execute(
                'INSERT INTO schedule (from_chat_id, message_id, target_chat_id, publish_time) VALUES (?, ?, ?, ?)',
                (from_chat, msg_id, chat_id, pub_time),
            )
        self.db.commit()
        logging.info('Scheduled %s -> %s at %s', msg_id, list(targets), pub_time)

    def remove_schedule(self, sid: int):
        self.db.execute('DELETE FROM schedule WHERE id=?', (sid,))
        self.db.commit()
        logging.info('Cancelled schedule %s', sid)

    def update_schedule_time(self, sid: int, pub_time: str):
        self.db.execute('UPDATE schedule SET publish_time=? WHERE id=?', (pub_time, sid))
        self.db.commit()
        logging.info('Rescheduled %s to %s', sid, pub_time)

    @staticmethod
    def format_user(user_id: int, username: str | None) -> str:
        label = f"@{username}" if username else str(user_id)
        return f"[{label}](tg://user?id={user_id})"

<<<<<<< HEAD
=======

>>>>>>> a5908763
    @staticmethod
    def parse_offset(offset: str) -> timedelta:
        sign = -1 if offset.startswith('-') else 1
        h, m = offset.lstrip('+-').split(':')
        return timedelta(minutes=sign * (int(h) * 60 + int(m)))

    def format_time(self, ts: str, offset: str) -> str:
        dt = datetime.fromisoformat(ts)
        dt += self.parse_offset(offset)
        return dt.strftime('%H:%M %d.%m.%Y')

    def get_tz_offset(self, user_id: int) -> str:
        cur = self.db.execute('SELECT tz_offset FROM users WHERE user_id=?', (user_id,))
        row = cur.fetchone()
        return row['tz_offset'] if row and row['tz_offset'] else TZ_OFFSET

<<<<<<< HEAD
=======

>>>>>>> a5908763
    def is_authorized(self, user_id):
        return self.get_user(user_id) is not None

    def is_superadmin(self, user_id):
        row = self.get_user(user_id)
        return row and row['is_superadmin']

    async def handle_message(self, message):
        text = message.get('text', '')
        user_id = message['from']['id']
        username = message['from'].get('username')

        # first /start registers superadmin or puts user in queue
        if text.startswith('/start'):
            if self.get_user(user_id):
                await self.api_request('sendMessage', {
                    'chat_id': user_id,
                    'text': 'Bot is working'
                })
                return

            if self.is_rejected(user_id):
                await self.api_request('sendMessage', {
                    'chat_id': user_id,
                    'text': 'Access denied by administrator'
                })
                return

<<<<<<< HEAD
=======

>>>>>>> a5908763
            if self.is_pending(user_id):
                await self.api_request('sendMessage', {
                    'chat_id': user_id,
                    'text': 'Awaiting approval'
                })
                return

            cur = self.db.execute('SELECT COUNT(*) FROM users')
            user_count = cur.fetchone()[0]
            if user_count == 0:
<<<<<<< HEAD
                self.db.execute('INSERT INTO users (user_id, username, is_superadmin, tz_offset) VALUES (?, ?, 1, ?)', (user_id, username, TZ_OFFSET))
=======

                self.db.execute('INSERT INTO users (user_id, username, is_superadmin, tz_offset) VALUES (?, ?, 1, ?)', (user_id, username, TZ_OFFSET))

>>>>>>> a5908763
                self.db.commit()
                logging.info('Registered %s as superadmin', user_id)
                await self.api_request('sendMessage', {
                    'chat_id': user_id,
                    'text': 'You are superadmin'
                })
                return

            if self.pending_count() >= 10:
                await self.api_request('sendMessage', {
                    'chat_id': user_id,
                    'text': 'Registration queue full, try later'
                })
                logging.info('Registration rejected for %s due to full queue', user_id)
                return

            self.db.execute(
<<<<<<< HEAD
                'INSERT OR IGNORE INTO pending_users (user_id, username, requested_at) VALUES (?, ?, ?)',
                (user_id, username, datetime.utcnow().isoformat())
=======

                'INSERT OR IGNORE INTO pending_users (user_id, username, requested_at) VALUES (?, ?, ?)',
                (user_id, username, datetime.utcnow().isoformat())

>>>>>>> a5908763
            )
            self.db.commit()
            logging.info('User %s added to pending queue', user_id)
            await self.api_request('sendMessage', {
                'chat_id': user_id,
                'text': 'Registration pending approval'
            })
            return

        if text.startswith('/add_user') and self.is_superadmin(user_id):
            parts = text.split()
            if len(parts) == 2:
                uid = int(parts[1])
                if not self.get_user(uid):
                    self.db.execute('INSERT INTO users (user_id) VALUES (?)', (uid,))
                    self.db.commit()
                await self.api_request('sendMessage', {
                    'chat_id': user_id,
                    'text': f'User {uid} added'
                })
            return

        if text.startswith('/remove_user') and self.is_superadmin(user_id):
            parts = text.split()
            if len(parts) == 2:
                uid = int(parts[1])
                self.db.execute('DELETE FROM users WHERE user_id=?', (uid,))
                self.db.commit()
                await self.api_request('sendMessage', {
                    'chat_id': user_id,
                    'text': f'User {uid} removed'
                })
            return

        if text.startswith('/tz'):
            parts = text.split()
            if not self.is_authorized(user_id):
                await self.api_request('sendMessage', {'chat_id': user_id, 'text': 'Not authorized'})
                return
            if len(parts) != 2:
                await self.api_request('sendMessage', {'chat_id': user_id, 'text': 'Usage: /tz +02:00'})
                return
            try:
                self.parse_offset(parts[1])
            except Exception:
                await self.api_request('sendMessage', {'chat_id': user_id, 'text': 'Invalid offset'})
                return
            self.db.execute('UPDATE users SET tz_offset=? WHERE user_id=?', (parts[1], user_id))
            self.db.commit()
            await self.api_request('sendMessage', {'chat_id': user_id, 'text': f'Timezone set to {parts[1]}'})
            return

        if text.startswith('/list_users') and self.is_superadmin(user_id):
            cur = self.db.execute('SELECT user_id, username, is_superadmin FROM users')
<<<<<<< HEAD
=======

>>>>>>> a5908763
            rows = cur.fetchall()
            msg = '\n'.join(
                f"{self.format_user(r['user_id'], r['username'])} {'(admin)' if r['is_superadmin'] else ''}"
                for r in rows
            )
            await self.api_request('sendMessage', {
                'chat_id': user_id,
                'text': msg or 'No users',
                'parse_mode': 'Markdown'
            })
<<<<<<< HEAD
            return

        if text.startswith('/pending') and self.is_superadmin(user_id):
            cur = self.db.execute('SELECT user_id, username, requested_at FROM pending_users')
            rows = cur.fetchall()
            if not rows:
                await self.api_request('sendMessage', {'chat_id': user_id, 'text': 'No pending users'})
                return

            msg = '\n'.join(
                f"{self.format_user(r['user_id'], r['username'])} requested {r['requested_at']}"
                for r in rows
            )
            keyboard = {
                'inline_keyboard': [
                    [
                        {'text': 'Approve', 'callback_data': f'approve:{r["user_id"]}'},
                        {'text': 'Reject', 'callback_data': f'reject:{r["user_id"]}'}
                    ]
                    for r in rows
                ]
            }
            await self.api_request('sendMessage', {
                'chat_id': user_id,
                'text': msg,
                'parse_mode': 'Markdown',
                'reply_markup': keyboard
            })
            return

        if text.startswith('/approve') and self.is_superadmin(user_id):
            parts = text.split()
            if len(parts) == 2:
                uid = int(parts[1])
                if self.approve_user(uid):
                    cur = self.db.execute('SELECT username FROM users WHERE user_id=?', (uid,))
                    row = cur.fetchone()
                    uname = row['username'] if row else None
                    await self.api_request('sendMessage', {
                        'chat_id': user_id,
                        'text': f'{self.format_user(uid, uname)} approved',
                        'parse_mode': 'Markdown'
                    })
                    await self.api_request('sendMessage', {'chat_id': uid, 'text': 'You are approved'})
                else:
                    await self.api_request('sendMessage', {'chat_id': user_id, 'text': 'User not in pending list'})
            return

=======
            return

        if text.startswith('/pending') and self.is_superadmin(user_id):
            cur = self.db.execute('SELECT user_id, username, requested_at FROM pending_users')
            rows = cur.fetchall()
            if not rows:
                await self.api_request('sendMessage', {'chat_id': user_id, 'text': 'No pending users'})
                return

            msg = '\n'.join(
                f"{self.format_user(r['user_id'], r['username'])} requested {r['requested_at']}"
                for r in rows
            )
            keyboard = {
                'inline_keyboard': [
                    [
                        {'text': 'Approve', 'callback_data': f'approve:{r["user_id"]}'},
                        {'text': 'Reject', 'callback_data': f'reject:{r["user_id"]}'}
                    ]
                    for r in rows
                ]
            }
            await self.api_request('sendMessage', {
                'chat_id': user_id,
                'text': msg,
                'parse_mode': 'Markdown',
                'reply_markup': keyboard
            })
            return

        if text.startswith('/approve') and self.is_superadmin(user_id):
            parts = text.split()
            if len(parts) == 2:
                uid = int(parts[1])
                if self.approve_user(uid):
                    cur = self.db.execute('SELECT username FROM users WHERE user_id=?', (uid,))
                    row = cur.fetchone()
                    uname = row['username'] if row else None
                    await self.api_request('sendMessage', {
                        'chat_id': user_id,
                        'text': f'{self.format_user(uid, uname)} approved',
                        'parse_mode': 'Markdown'
                    })
                    await self.api_request('sendMessage', {'chat_id': uid, 'text': 'You are approved'})
                else:
                    await self.api_request('sendMessage', {'chat_id': user_id, 'text': 'User not in pending list'})
            return

>>>>>>> a5908763
        if text.startswith('/reject') and self.is_superadmin(user_id):
            parts = text.split()
            if len(parts) == 2:
                uid = int(parts[1])
                if self.reject_user(uid):
                    cur = self.db.execute('SELECT username FROM rejected_users WHERE user_id=?', (uid,))
                    row = cur.fetchone()
                    uname = row['username'] if row else None
                    await self.api_request('sendMessage', {
                        'chat_id': user_id,
                        'text': f'{self.format_user(uid, uname)} rejected',
                        'parse_mode': 'Markdown'
                    })
                    await self.api_request('sendMessage', {'chat_id': uid, 'text': 'Your registration was rejected'})
                else:
                    await self.api_request('sendMessage', {'chat_id': user_id, 'text': 'User not in pending list'})
            return

        if text.startswith('/channels') and self.is_superadmin(user_id):
<<<<<<< HEAD
=======

>>>>>>> a5908763
            cur = self.db.execute('SELECT chat_id, title FROM channels')
            rows = cur.fetchall()
            msg = '\n'.join(f"{r['title']} ({r['chat_id']})" for r in rows)
            await self.api_request('sendMessage', {'chat_id': user_id, 'text': msg or 'No channels'})
            return

        if text.startswith('/history'):
            cur = self.db.execute(
                'SELECT target_chat_id, sent_at FROM schedule WHERE sent=1 ORDER BY sent_at DESC LIMIT 10'
            )
            rows = cur.fetchall()
<<<<<<< HEAD
            offset = self.get_tz_offset(user_id)
            msg = '\n'.join(
                f"{r['target_chat_id']} at {self.format_time(r['sent_at'], offset)}"
=======

            offset = self.get_tz_offset(user_id)
            msg = '\n'.join(
                f"{r['target_chat_id']} at {self.format_time(r['sent_at'], offset)}"

>>>>>>> a5908763
                for r in rows
            )
            await self.api_request('sendMessage', {'chat_id': user_id, 'text': msg or 'No history'})
            return

        if text.startswith('/scheduled') and self.is_authorized(user_id):
            rows = self.list_scheduled()
            if not rows:
                await self.api_request('sendMessage', {'chat_id': user_id, 'text': 'No scheduled posts'})
                return
<<<<<<< HEAD
            offset = self.get_tz_offset(user_id)
            for r in rows:
                ok = False
                try:
                    resp = await self.api_request('forwardMessage', {
=======

            offset = self.get_tz_offset(user_id)

            for r in rows:
                ok = False
                try:
                    resp = await self.api_request('copyMessage', {
>>>>>>> a5908763
                        'chat_id': user_id,
                        'from_chat_id': r['from_chat_id'],
                        'message_id': r['message_id']
                    })
                    ok = resp.get('ok', False)
<<<<<<< HEAD
                    if not ok and resp.get('error_code') == 400 and 'not' in resp.get('description', '').lower():
                        resp = await self.api_request('copyMessage', {
                            'chat_id': user_id,
                            'from_chat_id': r['from_chat_id'],
                            'message_id': r['message_id']
                        })
                        ok = resp.get('ok', False)
                except Exception:
                    logging.exception('Failed to forward message %s', r['id'])
=======
                except Exception:
                    logging.exception('Failed to copy message %s', r['id'])
>>>>>>> a5908763
                if not ok:
                    link = None
                    if str(r['from_chat_id']).startswith('-100'):
                        cid = str(r['from_chat_id'])[4:]
                        link = f'https://t.me/c/{cid}/{r["message_id"]}'
                    await self.api_request('sendMessage', {
                        'chat_id': user_id,
                        'text': link or f'Message {r["message_id"]} from {r["from_chat_id"]}'
                    })
                keyboard = {
                    'inline_keyboard': [[
                        {'text': 'Cancel', 'callback_data': f'cancel:{r["id"]}'},
                        {'text': 'Reschedule', 'callback_data': f'resch:{r["id"]}'}
                    ]]
                }
                await self.api_request('sendMessage', {
                    'chat_id': user_id,
<<<<<<< HEAD
                    'text': f"{r['id']}: {r['target_chat_id']} at {self.format_time(r['publish_time'], offset)}",
                    'reply_markup': keyboard
                })
=======

                    'text': f"{r['id']}: {r['target_chat_id']} at {self.format_time(r['publish_time'], offset)}",
                    'reply_markup': keyboard
                })

>>>>>>> a5908763
            return

        # handle time input for scheduling
        if user_id in self.pending and 'await_time' in self.pending[user_id]:
            time_str = text.strip()
            try:
                if len(time_str.split()) == 1:
                    dt = datetime.strptime(time_str, '%H:%M')
                    pub_time = datetime.combine(date.today(), dt.time())
                else:
                    pub_time = datetime.strptime(time_str, '%d.%m.%Y %H:%M')
            except ValueError:
                await self.api_request('sendMessage', {
                    'chat_id': user_id,
                    'text': 'Invalid time format'
                })
                return
            offset = self.get_tz_offset(user_id)
            pub_time_utc = pub_time - self.parse_offset(offset)
            if pub_time_utc <= datetime.utcnow():
                await self.api_request('sendMessage', {
                    'chat_id': user_id,
                    'text': 'Time must be in future'
                })
                return
            data = self.pending.pop(user_id)
            if 'reschedule_id' in data:
<<<<<<< HEAD
=======

>>>>>>> a5908763
                self.update_schedule_time(data['reschedule_id'], pub_time_utc.isoformat())
                await self.api_request('sendMessage', {
                    'chat_id': user_id,
                    'text': f'Rescheduled for {self.format_time(pub_time_utc.isoformat(), offset)}'
                })
            else:
<<<<<<< HEAD
                test = await self.api_request(
                    'forwardMessage',
                    {
                        'chat_id': user_id,
                        'from_chat_id': data['from_chat_id'],
                        'message_id': data['message_id']
                    }
                )
                if not test.get('ok'):
                    await self.api_request('sendMessage', {
                        'chat_id': user_id,
                        'text': f"Add the bot to channel {data['from_chat_id']} (reader role) first"
                    })
                    return
=======
>>>>>>> a5908763
                self.add_schedule(data['from_chat_id'], data['message_id'], data['selected'], pub_time_utc.isoformat())
                await self.api_request('sendMessage', {
                    'chat_id': user_id,
                    'text': f"Scheduled to {len(data['selected'])} channels for {self.format_time(pub_time_utc.isoformat(), offset)}"
<<<<<<< HEAD
=======

>>>>>>> a5908763
                })
            return

        # start scheduling on forwarded message
        if 'forward_from_chat' in message and self.is_authorized(user_id):
            from_chat = message['forward_from_chat']['id']
            msg_id = message['forward_from_message_id']
            cur = self.db.execute('SELECT chat_id, title FROM channels')
            rows = cur.fetchall()
            if not rows:
                await self.api_request('sendMessage', {
                    'chat_id': user_id,
                    'text': 'No channels available'
                })
                return
            keyboard = {
                'inline_keyboard': [
                    [{'text': r['title'], 'callback_data': f'addch:{r["chat_id"]}'}] for r in rows
                ] + [[{'text': 'Done', 'callback_data': 'chdone'}]]
            }
            self.pending[user_id] = {
                'from_chat_id': from_chat,
                'message_id': msg_id,
                'selected': set()
            }
            await self.api_request('sendMessage', {
                'chat_id': user_id,
                'text': 'Select channels',
                'reply_markup': keyboard
            })
            return
        else:
            if not self.is_authorized(user_id):
                await self.api_request('sendMessage', {
                    'chat_id': user_id,
                    'text': 'Not authorized'
                })
            else:
                await self.api_request('sendMessage', {
                    'chat_id': user_id,
                    'text': 'Please forward a post from a channel'
                })

    async def handle_callback(self, query):
        user_id = query['from']['id']
        data = query['data']
        if data.startswith('addch:') and user_id in self.pending:
            chat_id = int(data.split(':')[1])
<<<<<<< HEAD
=======

>>>>>>> a5908763
            if 'selected' in self.pending[user_id]:
                s = self.pending[user_id]['selected']
                if chat_id in s:
                    s.remove(chat_id)
                else:
                    s.add(chat_id)
        elif data == 'chdone' and user_id in self.pending:
            info = self.pending[user_id]
            if not info.get('selected'):
                await self.api_request('sendMessage', {'chat_id': user_id, 'text': 'Select at least one channel'})
            else:
                self.pending[user_id]['await_time'] = True
                await self.api_request('sendMessage', {
                    'chat_id': user_id,
                    'text': 'Enter time (HH:MM or DD.MM.YYYY HH:MM)'
                })
        elif data.startswith('approve:') and self.is_superadmin(user_id):
            uid = int(data.split(':')[1])
            if self.approve_user(uid):
                cur = self.db.execute('SELECT username FROM users WHERE user_id=?', (uid,))
                row = cur.fetchone()
                uname = row['username'] if row else None
                await self.api_request('sendMessage', {
                    'chat_id': user_id,
                    'text': f'{self.format_user(uid, uname)} approved',
                    'parse_mode': 'Markdown'
                })
<<<<<<< HEAD
=======

>>>>>>> a5908763
                await self.api_request('sendMessage', {'chat_id': uid, 'text': 'You are approved'})
            else:
                await self.api_request('sendMessage', {'chat_id': user_id, 'text': 'User not in pending list'})
        elif data.startswith('reject:') and self.is_superadmin(user_id):
            uid = int(data.split(':')[1])
            if self.reject_user(uid):
<<<<<<< HEAD
=======

>>>>>>> a5908763
                cur = self.db.execute('SELECT username FROM rejected_users WHERE user_id=?', (uid,))
                row = cur.fetchone()
                uname = row['username'] if row else None
                await self.api_request('sendMessage', {
                    'chat_id': user_id,
                    'text': f'{self.format_user(uid, uname)} rejected',
                    'parse_mode': 'Markdown'
                })
                await self.api_request('sendMessage', {'chat_id': uid, 'text': 'Your registration was rejected'})
            else:
                await self.api_request('sendMessage', {'chat_id': user_id, 'text': 'User not in pending list'})
        elif data.startswith('cancel:') and self.is_authorized(user_id):
            sid = int(data.split(':')[1])
            self.remove_schedule(sid)
            await self.api_request('sendMessage', {'chat_id': user_id, 'text': f'Schedule {sid} cancelled'})
        elif data.startswith('resch:') and self.is_authorized(user_id):
            sid = int(data.split(':')[1])
            self.pending[user_id] = {'reschedule_id': sid, 'await_time': True}
            await self.api_request('sendMessage', {'chat_id': user_id, 'text': 'Enter new time'})
<<<<<<< HEAD
=======

>>>>>>> a5908763
        await self.api_request('answerCallbackQuery', {'callback_query_id': query['id']})


    async def process_due(self):
        """Publish due scheduled messages."""
<<<<<<< HEAD
        now = datetime.utcnow().isoformat()
        logging.info("Scheduler check at %s", now)
=======

        now = datetime.utcnow().isoformat()
        logging.info("Scheduler check at %s", now)

>>>>>>> a5908763
        cur = self.db.execute(
            'SELECT * FROM schedule WHERE sent=0 AND publish_time<=? ORDER BY publish_time',
            (now,),
        )
        rows = cur.fetchall()
<<<<<<< HEAD
        logging.info("Due ids: %s", [r['id'] for r in rows])
        for row in rows:
            try:
                resp = await self.api_request(
                    'forwardMessage',
=======

        logging.info("Due ids: %s", [r['id'] for r in rows])

        for row in rows:
            try:
                resp = await self.api_request(
                    'copyMessage',
>>>>>>> a5908763
                    {
                        'chat_id': row['target_chat_id'],
                        'from_chat_id': row['from_chat_id'],
                        'message_id': row['message_id'],
                    },
                )
<<<<<<< HEAD
                ok = resp.get('ok', False)
                if not ok and resp.get('error_code') == 400 and 'not' in resp.get('description', '').lower():
                    resp = await self.api_request(
                        'copyMessage',
                        {
                            'chat_id': row['target_chat_id'],
                            'from_chat_id': row['from_chat_id'],
                            'message_id': row['message_id'],
                        },
                    )
                    ok = resp.get('ok', False)
                if ok:
                    self.db.execute(
                        'UPDATE schedule SET sent=1, sent_at=? WHERE id=?',
                        (datetime.utcnow().isoformat(), row['id']),
=======
                if resp.get('ok'):
                    self.db.execute(
                        'UPDATE schedule SET sent=1, sent_at=? WHERE id=?',

                        (datetime.utcnow().isoformat(), row['id']),

>>>>>>> a5908763
                    )
                    self.db.commit()
                    logging.info('Published schedule %s', row['id'])
                else:
                    logging.error('Failed to publish %s: %s', row['id'], resp)
            except Exception:
                logging.exception('Error publishing schedule %s', row['id'])

    async def schedule_loop(self):
        """Background scheduler running at configurable intervals."""
<<<<<<< HEAD
=======

>>>>>>> a5908763

        try:
            logging.info("Scheduler loop started")
            while self.running:
                await self.process_due()
<<<<<<< HEAD
                await asyncio.sleep(SCHED_INTERVAL_SEC)
=======

                await asyncio.sleep(SCHED_INTERVAL_SEC)

>>>>>>> a5908763
        except asyncio.CancelledError:
            pass


async def ensure_webhook(bot: Bot, base_url: str):
    expected = base_url.rstrip('/') + '/webhook'
    info = await bot.api_request('getWebhookInfo')
    current = info.get('result', {}).get('url')
    if current != expected:
        logging.info('Registering webhook %s', expected)
        resp = await bot.api_request('setWebhook', {'url': expected})
        if not resp.get('ok'):
            logging.error('Failed to register webhook: %s', resp)
            raise RuntimeError(f"Webhook registration failed: {resp}")
        logging.info('Webhook registered successfully')
    else:
        logging.info('Webhook already registered at %s', current)

async def handle_webhook(request):
    bot: Bot = request.app['bot']
    try:
        data = await request.json()
        logging.info("Received webhook: %s", data)
    except Exception:
        logging.exception("Invalid webhook payload")
        return web.Response(text='bad request', status=400)
    try:
        await bot.handle_update(data)
    except Exception:
        logging.exception("Error handling update")
        return web.Response(text='error', status=500)
    return web.Response(text='ok')

def create_app():
    app = web.Application()

    token = os.getenv("TELEGRAM_BOT_TOKEN")
    if not token:
        raise RuntimeError("TELEGRAM_BOT_TOKEN not found in environment variables")

    bot = Bot(token, DB_PATH)
    app['bot'] = bot

    app.router.add_post('/webhook', handle_webhook)

    webhook_base = WEBHOOK_URL

    async def start_background(app: web.Application):
        logging.info("Application startup")
        try:
            await bot.start()
            await ensure_webhook(bot, webhook_base)
        except Exception:
            logging.exception("Error during startup")
            raise
        app['schedule_task'] = asyncio.create_task(bot.schedule_loop())

    async def cleanup_background(app: web.Application):
        await bot.close()
        app['schedule_task'].cancel()
        with contextlib.suppress(asyncio.CancelledError):
            await app['schedule_task']


    app.on_startup.append(start_background)
    app.on_cleanup.append(cleanup_background)

    return app


if __name__ == '__main__':

    web.run_app(create_app(), port=int(os.getenv("PORT", 8080)))

<|MERGE_RESOLUTION|>--- conflicted
+++ resolved
@@ -19,10 +19,7 @@
     """CREATE TABLE IF NOT EXISTS users (
             user_id INTEGER PRIMARY KEY,
             username TEXT,
-<<<<<<< HEAD
-=======
-
->>>>>>> a5908763
+
             is_superadmin INTEGER DEFAULT 0,
             tz_offset TEXT
         )""",
@@ -35,24 +32,7 @@
             user_id INTEGER PRIMARY KEY,
             username TEXT,
             rejected_at TEXT
-<<<<<<< HEAD
-=======
-
-        )""",
-    """CREATE TABLE IF NOT EXISTS pending_users (
-            user_id INTEGER PRIMARY KEY,
-
-            username TEXT,
-
-            requested_at TEXT
-        )""",
-    """CREATE TABLE IF NOT EXISTS rejected_users (
-            user_id INTEGER PRIMARY KEY,
-
-            username TEXT,
-
-            rejected_at TEXT
->>>>>>> a5908763
+
         )""",
     """CREATE TABLE IF NOT EXISTS channels (
             chat_id INTEGER PRIMARY KEY,
@@ -81,13 +61,9 @@
         # ensure new columns exist when upgrading
         for table, column in (
             ("users", "username"),
-<<<<<<< HEAD
+
             ("users", "tz_offset"),
-=======
-
-            ("users", "tz_offset"),
-
->>>>>>> a5908763
+
             ("pending_users", "username"),
             ("rejected_users", "username"),
         ):
@@ -165,18 +141,12 @@
     def approve_user(self, uid: int) -> bool:
         if not self.is_pending(uid):
             return False
-<<<<<<< HEAD
-=======
-
->>>>>>> a5908763
+
         cur = self.db.execute('SELECT username FROM pending_users WHERE user_id=?', (uid,))
         row = cur.fetchone()
         username = row['username'] if row else None
         self.db.execute('DELETE FROM pending_users WHERE user_id=?', (uid,))
-<<<<<<< HEAD
-=======
-
->>>>>>> a5908763
+
         self.db.execute(
             'INSERT OR IGNORE INTO users (user_id, username, tz_offset) VALUES (?, ?, ?)',
             (uid, username, TZ_OFFSET)
@@ -184,10 +154,7 @@
         if username:
             self.db.execute('UPDATE users SET username=? WHERE user_id=?', (username, uid))
         self.db.execute('DELETE FROM rejected_users WHERE user_id=?', (uid,))
-<<<<<<< HEAD
-=======
-
->>>>>>> a5908763
+
         self.db.commit()
         logging.info('Approved user %s', uid)
         return True
@@ -195,10 +162,7 @@
     def reject_user(self, uid: int) -> bool:
         if not self.is_pending(uid):
             return False
-<<<<<<< HEAD
-=======
-
->>>>>>> a5908763
+
         cur = self.db.execute('SELECT username FROM pending_users WHERE user_id=?', (uid,))
         row = cur.fetchone()
         username = row['username'] if row else None
@@ -206,10 +170,7 @@
         self.db.execute(
             'INSERT OR REPLACE INTO rejected_users (user_id, username, rejected_at) VALUES (?, ?, ?)',
             (uid, username, datetime.utcnow().isoformat()),
-<<<<<<< HEAD
-=======
-
->>>>>>> a5908763
+
         )
         self.db.commit()
         logging.info('Rejected user %s', uid)
@@ -221,15 +182,10 @@
 
     def list_scheduled(self):
         cur = self.db.execute(
-<<<<<<< HEAD
+
             'SELECT id, target_chat_id, publish_time, from_chat_id, message_id '
             'FROM schedule WHERE sent=0 ORDER BY publish_time'
-=======
-
-            'SELECT id, target_chat_id, publish_time, from_chat_id, message_id '
-            'FROM schedule WHERE sent=0 ORDER BY publish_time'
-
->>>>>>> a5908763
+
         )
         return cur.fetchall()
 
@@ -257,10 +213,7 @@
         label = f"@{username}" if username else str(user_id)
         return f"[{label}](tg://user?id={user_id})"
 
-<<<<<<< HEAD
-=======
-
->>>>>>> a5908763
+
     @staticmethod
     def parse_offset(offset: str) -> timedelta:
         sign = -1 if offset.startswith('-') else 1
@@ -277,10 +230,7 @@
         row = cur.fetchone()
         return row['tz_offset'] if row and row['tz_offset'] else TZ_OFFSET
 
-<<<<<<< HEAD
-=======
-
->>>>>>> a5908763
+
     def is_authorized(self, user_id):
         return self.get_user(user_id) is not None
 
@@ -309,10 +259,7 @@
                 })
                 return
 
-<<<<<<< HEAD
-=======
-
->>>>>>> a5908763
+
             if self.is_pending(user_id):
                 await self.api_request('sendMessage', {
                     'chat_id': user_id,
@@ -323,13 +270,9 @@
             cur = self.db.execute('SELECT COUNT(*) FROM users')
             user_count = cur.fetchone()[0]
             if user_count == 0:
-<<<<<<< HEAD
+
                 self.db.execute('INSERT INTO users (user_id, username, is_superadmin, tz_offset) VALUES (?, ?, 1, ?)', (user_id, username, TZ_OFFSET))
-=======
-
-                self.db.execute('INSERT INTO users (user_id, username, is_superadmin, tz_offset) VALUES (?, ?, 1, ?)', (user_id, username, TZ_OFFSET))
-
->>>>>>> a5908763
+
                 self.db.commit()
                 logging.info('Registered %s as superadmin', user_id)
                 await self.api_request('sendMessage', {
@@ -347,15 +290,10 @@
                 return
 
             self.db.execute(
-<<<<<<< HEAD
+
                 'INSERT OR IGNORE INTO pending_users (user_id, username, requested_at) VALUES (?, ?, ?)',
                 (user_id, username, datetime.utcnow().isoformat())
-=======
-
-                'INSERT OR IGNORE INTO pending_users (user_id, username, requested_at) VALUES (?, ?, ?)',
-                (user_id, username, datetime.utcnow().isoformat())
-
->>>>>>> a5908763
+
             )
             self.db.commit()
             logging.info('User %s added to pending queue', user_id)
@@ -410,10 +348,7 @@
 
         if text.startswith('/list_users') and self.is_superadmin(user_id):
             cur = self.db.execute('SELECT user_id, username, is_superadmin FROM users')
-<<<<<<< HEAD
-=======
-
->>>>>>> a5908763
+
             rows = cur.fetchall()
             msg = '\n'.join(
                 f"{self.format_user(r['user_id'], r['username'])} {'(admin)' if r['is_superadmin'] else ''}"
@@ -424,7 +359,7 @@
                 'text': msg or 'No users',
                 'parse_mode': 'Markdown'
             })
-<<<<<<< HEAD
+
             return
 
         if text.startswith('/pending') and self.is_superadmin(user_id):
@@ -473,56 +408,7 @@
                     await self.api_request('sendMessage', {'chat_id': user_id, 'text': 'User not in pending list'})
             return
 
-=======
-            return
-
-        if text.startswith('/pending') and self.is_superadmin(user_id):
-            cur = self.db.execute('SELECT user_id, username, requested_at FROM pending_users')
-            rows = cur.fetchall()
-            if not rows:
-                await self.api_request('sendMessage', {'chat_id': user_id, 'text': 'No pending users'})
-                return
-
-            msg = '\n'.join(
-                f"{self.format_user(r['user_id'], r['username'])} requested {r['requested_at']}"
-                for r in rows
-            )
-            keyboard = {
-                'inline_keyboard': [
-                    [
-                        {'text': 'Approve', 'callback_data': f'approve:{r["user_id"]}'},
-                        {'text': 'Reject', 'callback_data': f'reject:{r["user_id"]}'}
-                    ]
-                    for r in rows
-                ]
-            }
-            await self.api_request('sendMessage', {
-                'chat_id': user_id,
-                'text': msg,
-                'parse_mode': 'Markdown',
-                'reply_markup': keyboard
-            })
-            return
-
-        if text.startswith('/approve') and self.is_superadmin(user_id):
-            parts = text.split()
-            if len(parts) == 2:
-                uid = int(parts[1])
-                if self.approve_user(uid):
-                    cur = self.db.execute('SELECT username FROM users WHERE user_id=?', (uid,))
-                    row = cur.fetchone()
-                    uname = row['username'] if row else None
-                    await self.api_request('sendMessage', {
-                        'chat_id': user_id,
-                        'text': f'{self.format_user(uid, uname)} approved',
-                        'parse_mode': 'Markdown'
-                    })
-                    await self.api_request('sendMessage', {'chat_id': uid, 'text': 'You are approved'})
-                else:
-                    await self.api_request('sendMessage', {'chat_id': user_id, 'text': 'User not in pending list'})
-            return
-
->>>>>>> a5908763
+
         if text.startswith('/reject') and self.is_superadmin(user_id):
             parts = text.split()
             if len(parts) == 2:
@@ -542,10 +428,7 @@
             return
 
         if text.startswith('/channels') and self.is_superadmin(user_id):
-<<<<<<< HEAD
-=======
-
->>>>>>> a5908763
+
             cur = self.db.execute('SELECT chat_id, title FROM channels')
             rows = cur.fetchall()
             msg = '\n'.join(f"{r['title']} ({r['chat_id']})" for r in rows)
@@ -557,17 +440,11 @@
                 'SELECT target_chat_id, sent_at FROM schedule WHERE sent=1 ORDER BY sent_at DESC LIMIT 10'
             )
             rows = cur.fetchall()
-<<<<<<< HEAD
+
             offset = self.get_tz_offset(user_id)
             msg = '\n'.join(
                 f"{r['target_chat_id']} at {self.format_time(r['sent_at'], offset)}"
-=======
-
-            offset = self.get_tz_offset(user_id)
-            msg = '\n'.join(
-                f"{r['target_chat_id']} at {self.format_time(r['sent_at'], offset)}"
-
->>>>>>> a5908763
+
                 for r in rows
             )
             await self.api_request('sendMessage', {'chat_id': user_id, 'text': msg or 'No history'})
@@ -578,27 +455,19 @@
             if not rows:
                 await self.api_request('sendMessage', {'chat_id': user_id, 'text': 'No scheduled posts'})
                 return
-<<<<<<< HEAD
+
             offset = self.get_tz_offset(user_id)
             for r in rows:
                 ok = False
                 try:
                     resp = await self.api_request('forwardMessage', {
-=======
-
-            offset = self.get_tz_offset(user_id)
-
-            for r in rows:
-                ok = False
-                try:
-                    resp = await self.api_request('copyMessage', {
->>>>>>> a5908763
+
                         'chat_id': user_id,
                         'from_chat_id': r['from_chat_id'],
                         'message_id': r['message_id']
                     })
                     ok = resp.get('ok', False)
-<<<<<<< HEAD
+
                     if not ok and resp.get('error_code') == 400 and 'not' in resp.get('description', '').lower():
                         resp = await self.api_request('copyMessage', {
                             'chat_id': user_id,
@@ -608,10 +477,7 @@
                         ok = resp.get('ok', False)
                 except Exception:
                     logging.exception('Failed to forward message %s', r['id'])
-=======
-                except Exception:
-                    logging.exception('Failed to copy message %s', r['id'])
->>>>>>> a5908763
+
                 if not ok:
                     link = None
                     if str(r['from_chat_id']).startswith('-100'):
@@ -629,17 +495,11 @@
                 }
                 await self.api_request('sendMessage', {
                     'chat_id': user_id,
-<<<<<<< HEAD
+
                     'text': f"{r['id']}: {r['target_chat_id']} at {self.format_time(r['publish_time'], offset)}",
                     'reply_markup': keyboard
                 })
-=======
-
-                    'text': f"{r['id']}: {r['target_chat_id']} at {self.format_time(r['publish_time'], offset)}",
-                    'reply_markup': keyboard
-                })
-
->>>>>>> a5908763
+
             return
 
         # handle time input for scheduling
@@ -667,17 +527,14 @@
                 return
             data = self.pending.pop(user_id)
             if 'reschedule_id' in data:
-<<<<<<< HEAD
-=======
-
->>>>>>> a5908763
+
                 self.update_schedule_time(data['reschedule_id'], pub_time_utc.isoformat())
                 await self.api_request('sendMessage', {
                     'chat_id': user_id,
                     'text': f'Rescheduled for {self.format_time(pub_time_utc.isoformat(), offset)}'
                 })
             else:
-<<<<<<< HEAD
+
                 test = await self.api_request(
                     'forwardMessage',
                     {
@@ -692,16 +549,12 @@
                         'text': f"Add the bot to channel {data['from_chat_id']} (reader role) first"
                     })
                     return
-=======
->>>>>>> a5908763
+
                 self.add_schedule(data['from_chat_id'], data['message_id'], data['selected'], pub_time_utc.isoformat())
                 await self.api_request('sendMessage', {
                     'chat_id': user_id,
                     'text': f"Scheduled to {len(data['selected'])} channels for {self.format_time(pub_time_utc.isoformat(), offset)}"
-<<<<<<< HEAD
-=======
-
->>>>>>> a5908763
+
                 })
             return
 
@@ -750,10 +603,7 @@
         data = query['data']
         if data.startswith('addch:') and user_id in self.pending:
             chat_id = int(data.split(':')[1])
-<<<<<<< HEAD
-=======
-
->>>>>>> a5908763
+
             if 'selected' in self.pending[user_id]:
                 s = self.pending[user_id]['selected']
                 if chat_id in s:
@@ -781,20 +631,14 @@
                     'text': f'{self.format_user(uid, uname)} approved',
                     'parse_mode': 'Markdown'
                 })
-<<<<<<< HEAD
-=======
-
->>>>>>> a5908763
+
                 await self.api_request('sendMessage', {'chat_id': uid, 'text': 'You are approved'})
             else:
                 await self.api_request('sendMessage', {'chat_id': user_id, 'text': 'User not in pending list'})
         elif data.startswith('reject:') and self.is_superadmin(user_id):
             uid = int(data.split(':')[1])
             if self.reject_user(uid):
-<<<<<<< HEAD
-=======
-
->>>>>>> a5908763
+
                 cur = self.db.execute('SELECT username FROM rejected_users WHERE user_id=?', (uid,))
                 row = cur.fetchone()
                 uname = row['username'] if row else None
@@ -814,51 +658,35 @@
             sid = int(data.split(':')[1])
             self.pending[user_id] = {'reschedule_id': sid, 'await_time': True}
             await self.api_request('sendMessage', {'chat_id': user_id, 'text': 'Enter new time'})
-<<<<<<< HEAD
-=======
-
->>>>>>> a5908763
+
         await self.api_request('answerCallbackQuery', {'callback_query_id': query['id']})
 
 
     async def process_due(self):
         """Publish due scheduled messages."""
-<<<<<<< HEAD
+
         now = datetime.utcnow().isoformat()
         logging.info("Scheduler check at %s", now)
-=======
-
-        now = datetime.utcnow().isoformat()
-        logging.info("Scheduler check at %s", now)
-
->>>>>>> a5908763
+
         cur = self.db.execute(
             'SELECT * FROM schedule WHERE sent=0 AND publish_time<=? ORDER BY publish_time',
             (now,),
         )
         rows = cur.fetchall()
-<<<<<<< HEAD
+
         logging.info("Due ids: %s", [r['id'] for r in rows])
         for row in rows:
             try:
                 resp = await self.api_request(
                     'forwardMessage',
-=======
-
-        logging.info("Due ids: %s", [r['id'] for r in rows])
-
-        for row in rows:
-            try:
-                resp = await self.api_request(
-                    'copyMessage',
->>>>>>> a5908763
+
                     {
                         'chat_id': row['target_chat_id'],
                         'from_chat_id': row['from_chat_id'],
                         'message_id': row['message_id'],
                     },
                 )
-<<<<<<< HEAD
+
                 ok = resp.get('ok', False)
                 if not ok and resp.get('error_code') == 400 and 'not' in resp.get('description', '').lower():
                     resp = await self.api_request(
@@ -874,14 +702,7 @@
                     self.db.execute(
                         'UPDATE schedule SET sent=1, sent_at=? WHERE id=?',
                         (datetime.utcnow().isoformat(), row['id']),
-=======
-                if resp.get('ok'):
-                    self.db.execute(
-                        'UPDATE schedule SET sent=1, sent_at=? WHERE id=?',
-
-                        (datetime.utcnow().isoformat(), row['id']),
-
->>>>>>> a5908763
+
                     )
                     self.db.commit()
                     logging.info('Published schedule %s', row['id'])
@@ -892,22 +713,15 @@
 
     async def schedule_loop(self):
         """Background scheduler running at configurable intervals."""
-<<<<<<< HEAD
-=======
-
->>>>>>> a5908763
+
 
         try:
             logging.info("Scheduler loop started")
             while self.running:
                 await self.process_due()
-<<<<<<< HEAD
+
                 await asyncio.sleep(SCHED_INTERVAL_SEC)
-=======
-
-                await asyncio.sleep(SCHED_INTERVAL_SEC)
-
->>>>>>> a5908763
+
         except asyncio.CancelledError:
             pass
 
