import asyncio
import json
import logging
import os
import sqlite3
from datetime import datetime, date
import contextlib

from aiohttp import web, ClientSession

logging.basicConfig(level=logging.INFO)

DB_PATH = os.getenv("DB_PATH", "bot.db")
WEBHOOK_URL = os.getenv("WEBHOOK_URL", "https://telegram-post-scheduler.fly.dev")

CREATE_TABLES = [
    """CREATE TABLE IF NOT EXISTS users (
            user_id INTEGER PRIMARY KEY,
            is_superadmin INTEGER DEFAULT 0
        )""",
    """CREATE TABLE IF NOT EXISTS channels (
            chat_id INTEGER PRIMARY KEY,
            title TEXT
        )""",
    """CREATE TABLE IF NOT EXISTS schedule (
            id INTEGER PRIMARY KEY AUTOINCREMENT,
            from_chat_id INTEGER,
            message_id INTEGER,
            target_chat_id INTEGER,
            publish_time TEXT,
            sent INTEGER DEFAULT 0,
            sent_at TEXT
        )""",
]


class Bot:
    def __init__(self, token: str, db_path: str):
        self.api_url = f"https://api.telegram.org/bot{token}"
        self.db = sqlite3.connect(db_path)
        self.db.row_factory = sqlite3.Row
        for stmt in CREATE_TABLES:
            self.db.execute(stmt)
        self.db.commit()
        self.pending = {}
        self.session: ClientSession | None = None
        self.running = False

    async def start(self):
        self.session = ClientSession()
        self.running = True

    async def close(self):
        self.running = False
        if self.session:
            await self.session.close()

        self.db.close()

    async def api_request(self, method: str, data: dict = None):
        async with self.session.post(f"{self.api_url}/{method}", json=data) as resp:
            if resp.status != 200:
                logging.error("API error: %s", await resp.text())
            return await resp.json()

    async def handle_update(self, update):
        if 'message' in update:
            await self.handle_message(update['message'])
        elif 'callback_query' in update:
            await self.handle_callback(update['callback_query'])
        elif 'my_chat_member' in update:
            await self.handle_my_chat_member(update['my_chat_member'])

    async def handle_my_chat_member(self, chat_update):
        chat = chat_update['chat']
        status = chat_update['new_chat_member']['status']
        if status in {'administrator', 'creator'}:
            self.db.execute(
                'INSERT OR REPLACE INTO channels (chat_id, title) VALUES (?, ?)',
                (chat['id'], chat.get('title', chat.get('username', '')))
            )
            self.db.commit()
            logging.info("Added channel %s", chat['id'])

    def get_user(self, user_id):
        cur = self.db.execute('SELECT * FROM users WHERE user_id=?', (user_id,))
        return cur.fetchone()

    def is_authorized(self, user_id):
        return self.get_user(user_id) is not None

    def is_superadmin(self, user_id):
        row = self.get_user(user_id)
        return row and row['is_superadmin']

    async def handle_message(self, message):
        text = message.get('text', '')
        user_id = message['from']['id']

        # first /start registers superadmin
        if text.startswith('/start'):
            # Previous registration logic preserved for future use:
            # if not self.get_user(user_id):
            #     self.db.execute(
            #         'INSERT INTO users (user_id, is_superadmin) VALUES (?, 1)',
            #         (user_id,)
            #     )
            #     self.db.commit()
            #     await self.api_request('sendMessage', {
            #         'chat_id': user_id,
            #         'text': 'You are superadmin'
            #     })
            # else:
            #     await self.api_request('sendMessage', {
            #         'chat_id': user_id,
            #         'text': 'Bot is running'
            #     })
            await self.api_request('sendMessage', {
                'chat_id': user_id,
                'text': 'Bot is working'
            })
            return

        if text.startswith('/add_user') and self.is_superadmin(user_id):
            parts = text.split()
            if len(parts) == 2:
                uid = int(parts[1])
                if not self.get_user(uid):
                    self.db.execute('INSERT INTO users (user_id) VALUES (?)', (uid,))
                    self.db.commit()
                await self.api_request('sendMessage', {
                    'chat_id': user_id,
                    'text': f'User {uid} added'
                })
            return

        if text.startswith('/remove_user') and self.is_superadmin(user_id):
            parts = text.split()
            if len(parts) == 2:
                uid = int(parts[1])
                self.db.execute('DELETE FROM users WHERE user_id=?', (uid,))
                self.db.commit()
                await self.api_request('sendMessage', {
                    'chat_id': user_id,
                    'text': f'User {uid} removed'
                })
            return

        if text.startswith('/list_users') and self.is_superadmin(user_id):
            cur = self.db.execute('SELECT user_id, is_superadmin FROM users')
            rows = cur.fetchall()
            msg = '\n'.join(f"{r['user_id']} {'(admin)' if r['is_superadmin'] else ''}" for r in rows)
            await self.api_request('sendMessage', {'chat_id': user_id, 'text': msg or 'No users'})
            return

        if text.startswith('/channels'):
            cur = self.db.execute('SELECT chat_id, title FROM channels')
            rows = cur.fetchall()
            msg = '\n'.join(f"{r['title']} ({r['chat_id']})" for r in rows)
            await self.api_request('sendMessage', {'chat_id': user_id, 'text': msg or 'No channels'})
            return

        if text.startswith('/history'):
            cur = self.db.execute(
                'SELECT target_chat_id, sent_at FROM schedule WHERE sent=1 ORDER BY sent_at DESC LIMIT 10'
            )
            rows = cur.fetchall()
            msg = '\n'.join(f"{r['target_chat_id']} at {r['sent_at']}" for r in rows)
            await self.api_request('sendMessage', {'chat_id': user_id, 'text': msg or 'No history'})
            return

        # handle time input for scheduling
        if user_id in self.pending and 'await_time' in self.pending[user_id]:
            time_str = text.strip()
            try:
                if len(time_str.split()) == 1:
                    # HH:MM today
                    dt = datetime.strptime(time_str, '%H:%M')
                    pub_time = datetime.combine(date.today(), dt.time())
                else:
                    pub_time = datetime.strptime(time_str, '%d.%m.%Y %H:%M')
            except ValueError:
                await self.api_request('sendMessage', {
                    'chat_id': user_id,
                    'text': 'Invalid time format'
                })
                return
            if pub_time <= datetime.now():
                await self.api_request('sendMessage', {
                    'chat_id': user_id,
                    'text': 'Time must be in future'
                })
                return
            data = self.pending.pop(user_id)
            self.db.execute(
                'INSERT INTO schedule (from_chat_id, message_id, target_chat_id, publish_time) VALUES (?, ?, ?, ?)',
                (data['from_chat_id'], data['message_id'], data['target_chat_id'], pub_time.isoformat())
            )
            self.db.commit()
            await self.api_request('sendMessage', {
                'chat_id': user_id,
                'text': f'Scheduled for {pub_time}'
            })
            return

        # start scheduling on forwarded message
        if 'forward_from_chat' in message and self.is_authorized(user_id):
            from_chat = message['forward_from_chat']['id']
            msg_id = message['forward_from_message_id']
            cur = self.db.execute('SELECT chat_id, title FROM channels')
            rows = cur.fetchall()
            if not rows:
                await self.api_request('sendMessage', {
                    'chat_id': user_id,
                    'text': 'No channels available'
                })
                return
            keyboard = {
                'inline_keyboard': [[{'text': r['title'], 'callback_data': f"channel:{r['chat_id']}"}] for r in rows]
            }
            self.pending[user_id] = {
                'from_chat_id': from_chat,
                'message_id': msg_id
            }
            await self.api_request('sendMessage', {
                'chat_id': user_id,
                'text': 'Choose channel',
                'reply_markup': keyboard
            })
            return
        else:
            if not self.is_authorized(user_id):
                await self.api_request('sendMessage', {
                    'chat_id': user_id,
                    'text': 'Not authorized'
                })

    async def handle_callback(self, query):
        user_id = query['from']['id']
        data = query['data']
        if data.startswith('channel:') and user_id in self.pending:
            chat_id = int(data.split(':')[1])
            self.pending[user_id]['target_chat_id'] = chat_id
            self.pending[user_id]['await_time'] = True
            await self.api_request('sendMessage', {
                'chat_id': user_id,
                'text': 'Enter time (HH:MM or DD.MM.YYYY HH:MM)'
            })
        await self.api_request('answerCallbackQuery', {'callback_query_id': query['id']})

<<<<<<< HEAD
    async def schedule_loop(self):
        """Background scheduler placeholder."""
        # TODO: implement scheduler
=======
async def schedule_loop(self):
>>>>>>> 9e6204f3
        try:
            while self.running:
                await asyncio.sleep(60)
        except asyncio.CancelledError:
            pass


async def ensure_webhook(bot: Bot, base_url: str):
    expected = base_url.rstrip('/') + '/webhook'
    info = await bot.api_request('getWebhookInfo')
    current = info.get('result', {}).get('url')
    if current != expected:
        logging.info('Registering webhook %s', expected)
        resp = await bot.api_request('setWebhook', {'url': expected})
        if not resp.get('ok'):
            logging.error('Failed to register webhook: %s', resp)
            raise RuntimeError(f"Webhook registration failed: {resp}")
        logging.info('Webhook registered successfully')
    else:
        logging.info('Webhook already registered at %s', current)

async def handle_webhook(request):
    bot: Bot = request.app['bot']
    data = await request.json()
    await bot.handle_update(data)
    return web.Response(text='ok')

def create_app():
    app = web.Application()

    token = os.getenv("TELEGRAM_BOT_TOKEN")
    if not token:
        raise RuntimeError("TELEGRAM_BOT_TOKEN not found in environment variables")

    bot = Bot(token, DB_PATH)
    app['bot'] = bot

    app.router.add_post('/webhook', handle_webhook)

    webhook_base = WEBHOOK_URL

    async def start_background(app: web.Application):
        logging.info("Application startup")
        try:
            await bot.start()
            await ensure_webhook(bot, webhook_base)
        except Exception:
            logging.exception("Error during startup")
            raise
        app['schedule_task'] = asyncio.create_task(bot.schedule_loop())

    async def cleanup_background(app: web.Application):
        await bot.close()
        app['schedule_task'].cancel()
        with contextlib.suppress(asyncio.CancelledError):
            await app['schedule_task']


    app.on_startup.append(start_background)
    app.on_cleanup.append(cleanup_background)

    return app


if __name__ == '__main__':

    web.run_app(create_app(), port=int(os.getenv("PORT", 8080)))

<|MERGE_RESOLUTION|>--- conflicted
+++ resolved
@@ -248,13 +248,11 @@
             })
         await self.api_request('answerCallbackQuery', {'callback_query_id': query['id']})
 
-<<<<<<< HEAD
+
     async def schedule_loop(self):
         """Background scheduler placeholder."""
         # TODO: implement scheduler
-=======
-async def schedule_loop(self):
->>>>>>> 9e6204f3
+
         try:
             while self.running:
                 await asyncio.sleep(60)
