import asyncio
import json
import logging
import os
import sqlite3
from datetime import datetime, date, timedelta, timezone
import contextlib

from aiohttp import web, ClientSession

logging.basicConfig(level=logging.INFO)

DB_PATH = os.getenv("DB_PATH", "/data/bot.db")
WEBHOOK_URL = os.getenv("WEBHOOK_URL", "https://telegram-post-scheduler.fly.dev")
TZ_OFFSET = os.getenv("TZ_OFFSET", "+00:00")
SCHED_INTERVAL_SEC = int(os.getenv("SCHED_INTERVAL_SEC", "30"))

CREATE_TABLES = [
    """CREATE TABLE IF NOT EXISTS users (
            user_id INTEGER PRIMARY KEY,
            username TEXT,
            is_superadmin INTEGER DEFAULT 0,
            tz_offset TEXT
        )""",
    """CREATE TABLE IF NOT EXISTS pending_users (
            user_id INTEGER PRIMARY KEY,
            username TEXT,
            requested_at TEXT
        )""",
    """CREATE TABLE IF NOT EXISTS rejected_users (
            user_id INTEGER PRIMARY KEY,
            username TEXT,
            rejected_at TEXT
        )""",
    """CREATE TABLE IF NOT EXISTS channels (
            chat_id INTEGER PRIMARY KEY,
            title TEXT
        )""",
    """CREATE TABLE IF NOT EXISTS schedule (
            id INTEGER PRIMARY KEY AUTOINCREMENT,
            service TEXT DEFAULT 'telegram',
            from_chat_id INTEGER,
            message_id INTEGER,
            target_chat_id INTEGER,
            msg_text TEXT,
<<<<<<< HEAD
            attachments TEXT,
=======
>>>>>>> d1a8edc5
            publish_time TEXT,
            sent INTEGER DEFAULT 0,
            sent_at TEXT
        )""",
    """CREATE TABLE IF NOT EXISTS vk_groups (
            group_id INTEGER PRIMARY KEY,
            name TEXT
        )""",
]


class Bot:
    def __init__(self, token: str, db_path: str):
        self.token = token
        self.api_url = f"https://api.telegram.org/bot{token}"
        self.db = sqlite3.connect(db_path)
        self.db.row_factory = sqlite3.Row
        for stmt in CREATE_TABLES:
            self.db.execute(stmt)
        self.db.commit()
        self.vk_token = os.getenv("VK_TOKEN")
<<<<<<< HEAD
        self.vk_group_id = os.getenv("VK_GROUP_ID")
=======

        self.vk_group_id = os.getenv("VK_GROUP_ID")

>>>>>>> d1a8edc5
        # ensure new columns exist when upgrading
        for table, column in (
            ("users", "username"),
            ("users", "tz_offset"),
            ("pending_users", "username"),
            ("rejected_users", "username"),
            ("schedule", "service"),
            ("schedule", "msg_text"),
<<<<<<< HEAD
            ("schedule", "attachments"),
=======
>>>>>>> d1a8edc5
        ):
            cur = self.db.execute(f"PRAGMA table_info({table})")
            names = [r[1] for r in cur.fetchall()]
            if column not in names:
                self.db.execute(f"ALTER TABLE {table} ADD COLUMN {column} TEXT")
        self.db.commit()
        self.pending = {}
        self.session: ClientSession | None = None
        self.running = False

    async def publish_row(self, row):
        service = row["service"] if isinstance(row, dict) else row["service"]
        try:
            if service == "tg" or service == "telegram":
                resp = await self.api_request(
                    "forwardMessage",
                    {
                        "chat_id": row["target_chat_id"],
                        "from_chat_id": row["from_chat_id"],
                        "message_id": row["message_id"],
                    },
                )
                ok = resp.get("ok", False)
                if not ok and resp.get("error_code") == 400 and "not" in resp.get("description", "").lower():
                    resp = await self.api_request(
                        "copyMessage",
                        {
                            "chat_id": row["target_chat_id"],
                            "from_chat_id": row["from_chat_id"],
                            "message_id": row["message_id"],
                        },
                    )
                    ok = resp.get("ok", False)
                if not ok:
                    logging.error("Failed to publish telegram message: %s", resp)
                    return False
            else:
<<<<<<< HEAD
=======

>>>>>>> d1a8edc5
                msg = (
                    row.get("msg_text", "")
                    if isinstance(row, dict)
                    else row["msg_text"]
                )
                if not msg:
                    msg = "Forwarded from Telegram"
<<<<<<< HEAD
                attachments = []
                attach_list = row.get("attachments") if isinstance(row, dict) else row["attachments"]
                if attach_list:
                    if isinstance(attach_list, str):
                        attach_list = json.loads(attach_list)
                    for fid in attach_list:
                        # get file path from Telegram
                        file_info = await self.api_request("getFile", {"file_id": fid})
                        fpath = file_info.get("result", {}).get("file_path")
                        if not fpath:
                            continue
                        async with self.session.get(
                            f"https://api.telegram.org/file/bot{self.token}/{fpath}"
                        ) as resp:
                            data = await resp.read()
                        # upload to VK
                        up = await self.vk_request("photos.getWallUploadServer", {"group_id": row["target_chat_id"]})
                        url = up.get("response", {}).get("upload_url")
                        if not url:
                            continue
                        upload = await self.vk_upload(url, data)
                        saved = await self.vk_request(
                            "photos.saveWallPhoto",
                            {
                                "group_id": row["target_chat_id"],
                                "photo": upload.get("photo"),
                                "server": upload.get("server"),
                                "hash": upload.get("hash"),
                            },
                        )
                        if "response" in saved and saved["response"]:
                            item = saved["response"][0]
                            attachments.append(f"photo{item['owner_id']}_{item['id']}")
                params = {
                    "owner_id": -int(row["target_chat_id"]),
                    "from_group": 1,
                    "message": msg,
                }
                if attachments:
                    params["attachments"] = ",".join(attachments)
                resp = await self.vk_request("wall.post", params)
=======

                resp = await self.vk_request(
                    "wall.post",
                    {
                        "owner_id": -int(row["target_chat_id"]),
                        "from_group": 1,

                        "message": msg,

                    },
                )
>>>>>>> d1a8edc5
                if "response" not in resp:
                    logging.error("Failed to publish VK message: %s", resp)
                    return False
            return True
        except Exception:
            logging.exception("Error publishing row %s", row)
            return False

    async def start(self):
        self.session = ClientSession()
        self.running = True
        if self.vk_token:
            await self.load_vk_groups()

    async def close(self):
        self.running = False
        if self.session:
            await self.session.close()

        self.db.close()

    async def api_request(self, method: str, data: dict = None):
        async with self.session.post(f"{self.api_url}/{method}", json=data) as resp:
            text = await resp.text()
            if resp.status != 200:
                logging.error("API HTTP %s for %s: %s", resp.status, method, text)
            try:
                result = json.loads(text)
            except Exception:
                logging.exception("Invalid response for %s: %s", method, text)
                return {}
            if not result.get("ok"):
                logging.error("API call %s failed: %s", method, result)
            else:
                logging.info("API call %s succeeded", method)
            return result

    async def vk_request(self, method: str, params: dict | None = None):
        """Call VK API if token configured."""
        if not self.vk_token:
            return {}
        params = params or {}
        params.setdefault("access_token", self.vk_token)
        params.setdefault("v", "5.131")
        async with self.session.post(f"https://api.vk.com/method/{method}", data=params) as resp:
            text = await resp.text()
            try:
                result = json.loads(text)
            except Exception:
                logging.exception("Invalid VK response for %s: %s", method, text)
                return {}
            if "error" in result:
                logging.error("VK call %s failed: %s", method, result)
            else:
                logging.info("VK call %s succeeded", method)
            return result

<<<<<<< HEAD
    async def vk_upload(self, url: str, data: bytes) -> dict:
        async with self.session.post(url, data={"photo": data}) as resp:
            text = await resp.text()
            try:
                return json.loads(text)
            except Exception:
                logging.exception("Invalid VK upload response: %s", text)
                return {}

=======
>>>>>>> d1a8edc5
    async def load_vk_groups(self):
        if not self.vk_token:
            return

<<<<<<< HEAD
=======

>>>>>>> d1a8edc5
        groups: list[dict] = []
        resp = await self.vk_request("groups.get", {"extended": 1, "filter": "admin"})
        if "response" in resp:
            groups = resp["response"].get("items", [])
        elif self.vk_group_id:
            # group tokens cannot call groups.get; try groups.getById
            resp = await self.vk_request("groups.getById", {"group_id": self.vk_group_id})
            g = None
            if isinstance(resp.get("response"), list):
                if resp["response"]:
                    g = resp["response"][0]
            elif isinstance(resp.get("response"), dict):
                g = resp["response"]
            if g:
                groups = [g]

        for g in groups:
            self.db.execute(
                "INSERT OR REPLACE INTO vk_groups (group_id, name) VALUES (?, ?)",
                (g.get("id") or g.get("group_id"), g.get("name", "")),
<<<<<<< HEAD
=======

>>>>>>> d1a8edc5
            )
        self.db.commit()

    async def handle_update(self, update):
        if 'message' in update:
            await self.handle_message(update['message'])
        elif 'callback_query' in update:
            await self.handle_callback(update['callback_query'])
        elif 'my_chat_member' in update:
            await self.handle_my_chat_member(update['my_chat_member'])

    async def handle_my_chat_member(self, chat_update):
        chat = chat_update['chat']
        status = chat_update['new_chat_member']['status']
        if status in {'administrator', 'creator'}:
            self.db.execute(
                'INSERT OR REPLACE INTO channels (chat_id, title) VALUES (?, ?)',
                (chat['id'], chat.get('title', chat.get('username', '')))
            )
            self.db.commit()
            logging.info("Added channel %s", chat['id'])
        else:
            self.db.execute('DELETE FROM channels WHERE chat_id=?', (chat['id'],))
            self.db.commit()
            logging.info("Removed channel %s", chat['id'])

    def get_user(self, user_id):
        cur = self.db.execute('SELECT * FROM users WHERE user_id=?', (user_id,))
        return cur.fetchone()

    def is_pending(self, user_id: int) -> bool:
        cur = self.db.execute('SELECT 1 FROM pending_users WHERE user_id=?', (user_id,))
        return cur.fetchone() is not None

    def pending_count(self) -> int:
        cur = self.db.execute('SELECT COUNT(*) FROM pending_users')
        return cur.fetchone()[0]

    def approve_user(self, uid: int) -> bool:
        if not self.is_pending(uid):
            return False
        cur = self.db.execute('SELECT username FROM pending_users WHERE user_id=?', (uid,))
        row = cur.fetchone()
        username = row['username'] if row else None
        self.db.execute('DELETE FROM pending_users WHERE user_id=?', (uid,))
        self.db.execute(
            'INSERT OR IGNORE INTO users (user_id, username, tz_offset) VALUES (?, ?, ?)',
            (uid, username, TZ_OFFSET)
        )
        if username:
            self.db.execute('UPDATE users SET username=? WHERE user_id=?', (username, uid))
        self.db.execute('DELETE FROM rejected_users WHERE user_id=?', (uid,))
        self.db.commit()
        logging.info('Approved user %s', uid)
        return True

    def reject_user(self, uid: int) -> bool:
        if not self.is_pending(uid):
            return False
        cur = self.db.execute('SELECT username FROM pending_users WHERE user_id=?', (uid,))
        row = cur.fetchone()
        username = row['username'] if row else None
        self.db.execute('DELETE FROM pending_users WHERE user_id=?', (uid,))
        self.db.execute(
            'INSERT OR REPLACE INTO rejected_users (user_id, username, rejected_at) VALUES (?, ?, ?)',
            (uid, username, datetime.utcnow().isoformat()),
        )
        self.db.commit()
        logging.info('Rejected user %s', uid)
        return True

    def is_rejected(self, user_id: int) -> bool:
        cur = self.db.execute('SELECT 1 FROM rejected_users WHERE user_id=?', (user_id,))
        return cur.fetchone() is not None

    def list_scheduled(self):
        cur = self.db.execute(
            'SELECT s.id, s.target_chat_id, c.title as target_title, '
            's.publish_time, s.from_chat_id, s.message_id '
            'FROM schedule s LEFT JOIN channels c ON s.target_chat_id=c.chat_id '
            'WHERE s.sent=0 ORDER BY s.publish_time'
        )
        return cur.fetchall()

    def add_schedule(
        self,
        service: str,
        from_chat: int | None,
        msg_id: int | None,
        target: int,
        pub_time: str,
        text: str | None = None,
<<<<<<< HEAD
        attachments: list[str] | None = None,
    ):
        self.db.execute(
            'INSERT INTO schedule (service, from_chat_id, message_id, target_chat_id, msg_text, attachments, publish_time) VALUES (?, ?, ?, ?, ?, ?, ?)',
            (service, from_chat, msg_id, target, text, json.dumps(attachments or []), pub_time),
=======
    ):
        self.db.execute(
            'INSERT INTO schedule (service, from_chat_id, message_id, target_chat_id, msg_text, publish_time) VALUES (?, ?, ?, ?, ?, ?)',
            (service, from_chat, msg_id, target, text, pub_time),
>>>>>>> d1a8edc5
        )
        self.db.commit()
        logging.info('Scheduled %s to %s at %s', service, target, pub_time)

    def remove_schedule(self, sid: int):
        self.db.execute('DELETE FROM schedule WHERE id=?', (sid,))
        self.db.commit()
        logging.info('Cancelled schedule %s', sid)

    def update_schedule_time(self, sid: int, pub_time: str):
        self.db.execute('UPDATE schedule SET publish_time=? WHERE id=?', (pub_time, sid))
        self.db.commit()
        logging.info('Rescheduled %s to %s', sid, pub_time)

    @staticmethod
    def format_user(user_id: int, username: str | None) -> str:
        label = f"@{username}" if username else str(user_id)
        return f"[{label}](tg://user?id={user_id})"

    @staticmethod
    def parse_offset(offset: str) -> timedelta:
        sign = -1 if offset.startswith('-') else 1
        h, m = offset.lstrip('+-').split(':')
        return timedelta(minutes=sign * (int(h) * 60 + int(m)))

    def format_time(self, ts: str, offset: str) -> str:
        dt = datetime.fromisoformat(ts)
        dt += self.parse_offset(offset)
        return dt.strftime('%H:%M %d.%m.%Y')

    def get_tz_offset(self, user_id: int) -> str:
        cur = self.db.execute('SELECT tz_offset FROM users WHERE user_id=?', (user_id,))
        row = cur.fetchone()
        return row['tz_offset'] if row and row['tz_offset'] else TZ_OFFSET

    def is_authorized(self, user_id):
        return self.get_user(user_id) is not None

    def is_superadmin(self, user_id):
        row = self.get_user(user_id)
        return row and row['is_superadmin']

    async def handle_message(self, message):
        text = message.get('text', '')
        user_id = message['from']['id']
        username = message['from'].get('username')

        # first /start registers superadmin or puts user in queue
        if text.startswith('/start'):
            if self.get_user(user_id):
                await self.api_request('sendMessage', {
                    'chat_id': user_id,
                    'text': 'Bot is working'
                })
                return

            if self.is_rejected(user_id):
                await self.api_request('sendMessage', {
                    'chat_id': user_id,
                    'text': 'Access denied by administrator'
                })
                return

            if self.is_pending(user_id):
                await self.api_request('sendMessage', {
                    'chat_id': user_id,
                    'text': 'Awaiting approval'
                })
                return

            cur = self.db.execute('SELECT COUNT(*) FROM users')
            user_count = cur.fetchone()[0]
            if user_count == 0:
                self.db.execute('INSERT INTO users (user_id, username, is_superadmin, tz_offset) VALUES (?, ?, 1, ?)', (user_id, username, TZ_OFFSET))
                self.db.commit()
                logging.info('Registered %s as superadmin', user_id)
                await self.api_request('sendMessage', {
                    'chat_id': user_id,
                    'text': 'You are superadmin'
                })
                return

            if self.pending_count() >= 10:
                await self.api_request('sendMessage', {
                    'chat_id': user_id,
                    'text': 'Registration queue full, try later'
                })
                logging.info('Registration rejected for %s due to full queue', user_id)
                return

            self.db.execute(
                'INSERT OR IGNORE INTO pending_users (user_id, username, requested_at) VALUES (?, ?, ?)',
                (user_id, username, datetime.utcnow().isoformat())
            )
            self.db.commit()
            logging.info('User %s added to pending queue', user_id)
            await self.api_request('sendMessage', {
                'chat_id': user_id,
                'text': 'Registration pending approval'
            })
            return

        if text.startswith('/add_user') and self.is_superadmin(user_id):
            parts = text.split()
            if len(parts) == 2:
                uid = int(parts[1])
                if not self.get_user(uid):
                    self.db.execute('INSERT INTO users (user_id) VALUES (?)', (uid,))
                    self.db.commit()
                await self.api_request('sendMessage', {
                    'chat_id': user_id,
                    'text': f'User {uid} added'
                })
            return

        if text.startswith('/remove_user') and self.is_superadmin(user_id):
            parts = text.split()
            if len(parts) == 2:
                uid = int(parts[1])
                self.db.execute('DELETE FROM users WHERE user_id=?', (uid,))
                self.db.commit()
                await self.api_request('sendMessage', {
                    'chat_id': user_id,
                    'text': f'User {uid} removed'
                })
            return

        if text.startswith('/tz'):
            parts = text.split()
            if not self.is_authorized(user_id):
                await self.api_request('sendMessage', {'chat_id': user_id, 'text': 'Not authorized'})
                return
            if len(parts) != 2:
                await self.api_request('sendMessage', {'chat_id': user_id, 'text': 'Usage: /tz +02:00'})
                return
            try:
                self.parse_offset(parts[1])
            except Exception:
                await self.api_request('sendMessage', {'chat_id': user_id, 'text': 'Invalid offset'})
                return
            self.db.execute('UPDATE users SET tz_offset=? WHERE user_id=?', (parts[1], user_id))
            self.db.commit()
            await self.api_request('sendMessage', {'chat_id': user_id, 'text': f'Timezone set to {parts[1]}'})
            return

        if text.startswith('/list_users') and self.is_superadmin(user_id):
            cur = self.db.execute('SELECT user_id, username, is_superadmin FROM users')
            rows = cur.fetchall()
            msg = '\n'.join(
                f"{self.format_user(r['user_id'], r['username'])} {'(admin)' if r['is_superadmin'] else ''}"
                for r in rows
            )
            await self.api_request('sendMessage', {
                'chat_id': user_id,
                'text': msg or 'No users',
                'parse_mode': 'Markdown'
            })
            return

        if text.startswith('/pending') and self.is_superadmin(user_id):
            cur = self.db.execute('SELECT user_id, username, requested_at FROM pending_users')
            rows = cur.fetchall()
            if not rows:
                await self.api_request('sendMessage', {'chat_id': user_id, 'text': 'No pending users'})
                return

            msg = '\n'.join(
                f"{self.format_user(r['user_id'], r['username'])} requested {r['requested_at']}"
                for r in rows
            )
            keyboard = {
                'inline_keyboard': [
                    [
                        {'text': 'Approve', 'callback_data': f'approve:{r["user_id"]}'},
                        {'text': 'Reject', 'callback_data': f'reject:{r["user_id"]}'}
                    ]
                    for r in rows
                ]
            }
            await self.api_request('sendMessage', {
                'chat_id': user_id,
                'text': msg,
                'parse_mode': 'Markdown',
                'reply_markup': keyboard
            })
            return

        if text.startswith('/approve') and self.is_superadmin(user_id):
            parts = text.split()
            if len(parts) == 2:
                uid = int(parts[1])
                if self.approve_user(uid):
                    cur = self.db.execute('SELECT username FROM users WHERE user_id=?', (uid,))
                    row = cur.fetchone()
                    uname = row['username'] if row else None
                    await self.api_request('sendMessage', {
                        'chat_id': user_id,
                        'text': f'{self.format_user(uid, uname)} approved',
                        'parse_mode': 'Markdown'
                    })
                    await self.api_request('sendMessage', {'chat_id': uid, 'text': 'You are approved'})
                else:
                    await self.api_request('sendMessage', {'chat_id': user_id, 'text': 'User not in pending list'})
            return

        if text.startswith('/reject') and self.is_superadmin(user_id):
            parts = text.split()
            if len(parts) == 2:
                uid = int(parts[1])
                if self.reject_user(uid):
                    cur = self.db.execute('SELECT username FROM rejected_users WHERE user_id=?', (uid,))
                    row = cur.fetchone()
                    uname = row['username'] if row else None
                    await self.api_request('sendMessage', {
                        'chat_id': user_id,
                        'text': f'{self.format_user(uid, uname)} rejected',
                        'parse_mode': 'Markdown'
                    })
                    await self.api_request('sendMessage', {'chat_id': uid, 'text': 'Your registration was rejected'})
                else:
                    await self.api_request('sendMessage', {'chat_id': user_id, 'text': 'User not in pending list'})
            return

        if text.startswith('/channels') and self.is_superadmin(user_id):
            cur = self.db.execute('SELECT chat_id, title FROM channels')
            rows = cur.fetchall()
            msg = '\n'.join(f"{r['title']} ({r['chat_id']})" for r in rows)
            await self.api_request('sendMessage', {'chat_id': user_id, 'text': msg or 'No channels'})
            return

        if text.startswith('/vkgroups') and self.is_superadmin(user_id):
            cur = self.db.execute('SELECT group_id, name FROM vk_groups')
            rows = cur.fetchall()
            msg = '\n'.join(f"{r['name']} ({r['group_id']})" for r in rows)
            await self.api_request('sendMessage', {'chat_id': user_id, 'text': msg or 'No groups'})
            return

        if text.startswith('/refresh_vkgroups') and self.is_superadmin(user_id):
            await self.load_vk_groups()
            cur = self.db.execute('SELECT group_id, name FROM vk_groups')
            rows = cur.fetchall()
            msg = '\n'.join(f"{r['name']} ({r['group_id']})" for r in rows)
            await self.api_request('sendMessage', {'chat_id': user_id, 'text': msg or 'No groups'})
            return

<<<<<<< HEAD
=======

>>>>>>> d1a8edc5
        if text.startswith('/history'):
            cur = self.db.execute(
                'SELECT target_chat_id, sent_at FROM schedule WHERE sent=1 ORDER BY sent_at DESC LIMIT 10'
            )
            rows = cur.fetchall()
            offset = self.get_tz_offset(user_id)
            msg = '\n'.join(
                f"{r['target_chat_id']} at {self.format_time(r['sent_at'], offset)}"
                for r in rows
            )
            await self.api_request('sendMessage', {'chat_id': user_id, 'text': msg or 'No history'})
            return

        if text.startswith('/scheduled') and self.is_authorized(user_id):
            rows = self.list_scheduled()
            if not rows:
                await self.api_request('sendMessage', {'chat_id': user_id, 'text': 'No scheduled posts'})
                return
            offset = self.get_tz_offset(user_id)
            for r in rows:
                ok = False
                try:
                    resp = await self.api_request('forwardMessage', {
                        'chat_id': user_id,
                        'from_chat_id': r['from_chat_id'],
                        'message_id': r['message_id']
                    })
                    ok = resp.get('ok', False)
                    if not ok and resp.get('error_code') == 400 and 'not' in resp.get('description', '').lower():
                        resp = await self.api_request('copyMessage', {
                            'chat_id': user_id,
                            'from_chat_id': r['from_chat_id'],
                            'message_id': r['message_id']
                        })
                        ok = resp.get('ok', False)
                except Exception:
                    logging.exception('Failed to forward message %s', r['id'])
                if not ok:
                    link = None
                    if str(r['from_chat_id']).startswith('-100'):
                        cid = str(r['from_chat_id'])[4:]
                        link = f'https://t.me/c/{cid}/{r["message_id"]}'
                    await self.api_request('sendMessage', {
                        'chat_id': user_id,
                        'text': link or f'Message {r["message_id"]} from {r["from_chat_id"]}'
                    })
                keyboard = {
                    'inline_keyboard': [[
                        {'text': 'Cancel', 'callback_data': f'cancel:{r["id"]}'},
                        {'text': 'Reschedule', 'callback_data': f'resch:{r["id"]}'}
                    ]]
                }
                target = (
                    f"{r['target_title']} ({r['target_chat_id']})"
                    if r['target_title'] else str(r['target_chat_id'])
                )
                await self.api_request('sendMessage', {
                    'chat_id': user_id,
                    'text': f"{r['id']}: {target} at {self.format_time(r['publish_time'], offset)}",
                    'reply_markup': keyboard
                })
            return

        # handle time input for scheduling
        if user_id in self.pending and 'await_time' in self.pending[user_id]:
            time_str = text.strip()
            try:
                if len(time_str.split()) == 1:
                    dt = datetime.strptime(time_str, '%H:%M')
                    pub_time = datetime.combine(date.today(), dt.time())
                else:
                    pub_time = datetime.strptime(time_str, '%d.%m.%Y %H:%M')
            except ValueError:
                await self.api_request('sendMessage', {
                    'chat_id': user_id,
                    'text': 'Invalid time format'
                })
                return
            offset = self.get_tz_offset(user_id)
            pub_time_utc = pub_time - self.parse_offset(offset)
            if pub_time_utc <= datetime.utcnow():
                await self.api_request('sendMessage', {
                    'chat_id': user_id,
                    'text': 'Time must be in future'
                })
                return
            data = self.pending.pop(user_id)
            if 'reschedule_id' in data:
                self.update_schedule_time(data['reschedule_id'], pub_time_utc.isoformat())
                await self.api_request('sendMessage', {
                    'chat_id': user_id,
                    'text': f'Rescheduled for {self.format_time(pub_time_utc.isoformat(), offset)}'
                })
            else:
                service = data.get('service', 'tg')
                if service == 'tg':
                    test = await self.api_request(
                        'forwardMessage',
                        {
                            'chat_id': user_id,
                            'from_chat_id': data['from_chat_id'],
                            'message_id': data['message_id']
                        }
                    )
                    if not test.get('ok'):
                        await self.api_request('sendMessage', {
                            'chat_id': user_id,
                            'text': f"Add the bot to channel {data['from_chat_id']} (reader role) first"
                        })
                        return
                self.add_schedule(
                    service,
                    data.get('from_chat_id'),
                    data.get('message_id'),
                    data.get('target'),
                    pub_time_utc.isoformat(),
                    data.get('msg_text'),
<<<<<<< HEAD
                    data.get('attachments'),
=======
>>>>>>> d1a8edc5
                )
                await self.api_request('sendMessage', {
                    'chat_id': user_id,
                    'text': f"Scheduled for {self.format_time(pub_time_utc.isoformat(), offset)}"
                })
            return

        # start scheduling on forwarded message
        if 'forward_from_chat' in message and self.is_authorized(user_id):
            from_chat = message['forward_from_chat']['id']
            msg_id = message['forward_from_message_id']
<<<<<<< HEAD
            attachments = []
            if 'photo' in message:
                attachments = [p['file_id'] for p in message['photo']]
            self.pending[user_id] = {
                'from_chat_id': from_chat,
                'message_id': msg_id,
                'msg_text': message.get('text')
                or message.get('caption', ''),
                'attachments': attachments,
=======
            self.pending[user_id] = {
                'from_chat_id': from_chat,
                'message_id': msg_id,

                'msg_text': message.get('text')
                or message.get('caption', ''),

>>>>>>> d1a8edc5
            }
            keyboard = {
                'inline_keyboard': [[
                    {'text': 'Telegram', 'callback_data': 'svc:tg'},
                    {'text': 'VK', 'callback_data': 'svc:vk'}
                ]]
            }
            await self.api_request('sendMessage', {
                'chat_id': user_id,
                'text': 'Select service',
                'reply_markup': keyboard
            })
            return
        else:
            if not self.is_authorized(user_id):
                await self.api_request('sendMessage', {
                    'chat_id': user_id,
                    'text': 'Not authorized'
                })
            else:
                await self.api_request('sendMessage', {
                    'chat_id': user_id,
                    'text': 'Please forward a post from a channel'
                })

    async def handle_callback(self, query):
        user_id = query['from']['id']
        data = query['data']
        if data.startswith('svc:') and user_id in self.pending:
            svc = data.split(':')[1]
            self.pending[user_id]['service'] = svc
            if svc == 'tg':
                cur = self.db.execute('SELECT chat_id, title FROM channels')
                rows = cur.fetchall()
                if not rows:
                    await self.api_request('sendMessage', {'chat_id': user_id, 'text': 'No channels available'})
                    self.pending.pop(user_id, None)
                    return
                keyboard = {
                    'inline_keyboard': [[{'text': r['title'], 'callback_data': f'tgch:{r["chat_id"]}'}] for r in rows]
                }
                await self.api_request('sendMessage', {'chat_id': user_id, 'text': 'Select channel', 'reply_markup': keyboard})
            else:
                cur = self.db.execute('SELECT group_id, name FROM vk_groups')
                rows = cur.fetchall()
                if not rows:
                    await self.api_request('sendMessage', {'chat_id': user_id, 'text': 'No groups available'})
                    self.pending.pop(user_id, None)
                    return
                keyboard = {
                    'inline_keyboard': [[{'text': r['name'], 'callback_data': f'vkgrp:{r["group_id"]}'}] for r in rows]
                }
                await self.api_request('sendMessage', {'chat_id': user_id, 'text': 'Select VK group', 'reply_markup': keyboard})
        elif data.startswith('tgch:') and user_id in self.pending:
            self.pending[user_id]['target'] = int(data.split(':')[1])
            self.pending[user_id]['await_time'] = True
            keyboard = {'inline_keyboard': [[{'text': 'Now', 'callback_data': 'sendnow'}]]}
            await self.api_request('sendMessage', {'chat_id': user_id, 'text': 'Enter time (HH:MM or DD.MM.YYYY HH:MM) or choose Now', 'reply_markup': keyboard})
        elif data.startswith('vkgrp:') and user_id in self.pending:
            self.pending[user_id]['target'] = int(data.split(':')[1])
            self.pending[user_id]['await_time'] = True
            keyboard = {'inline_keyboard': [[{'text': 'Now', 'callback_data': 'sendnow'}]]}
            await self.api_request('sendMessage', {'chat_id': user_id, 'text': 'Enter time (HH:MM or DD.MM.YYYY HH:MM) or choose Now', 'reply_markup': keyboard})
        elif data == 'sendnow' and user_id in self.pending:
            info = self.pending.pop(user_id)
            await self.publish_row({
                'service': info.get('service', 'tg'),
                'from_chat_id': info.get('from_chat_id'),
                'message_id': info.get('message_id'),
                'target_chat_id': info.get('target'),
                'msg_text': info.get('msg_text'),
<<<<<<< HEAD
                'attachments': info.get('attachments'),
=======
>>>>>>> d1a8edc5
                'id': None,
            })
            await self.api_request('sendMessage', {'chat_id': user_id, 'text': 'Sent'})
        elif data.startswith('approve:') and self.is_superadmin(user_id):
            uid = int(data.split(':')[1])
            if self.approve_user(uid):
                cur = self.db.execute('SELECT username FROM users WHERE user_id=?', (uid,))
                row = cur.fetchone()
                uname = row['username'] if row else None
                await self.api_request('sendMessage', {
                    'chat_id': user_id,
                    'text': f'{self.format_user(uid, uname)} approved',
                    'parse_mode': 'Markdown'
                })
                await self.api_request('sendMessage', {'chat_id': uid, 'text': 'You are approved'})
            else:
                await self.api_request('sendMessage', {'chat_id': user_id, 'text': 'User not in pending list'})
        elif data.startswith('reject:') and self.is_superadmin(user_id):
            uid = int(data.split(':')[1])
            if self.reject_user(uid):
                cur = self.db.execute('SELECT username FROM rejected_users WHERE user_id=?', (uid,))
                row = cur.fetchone()
                uname = row['username'] if row else None
                await self.api_request('sendMessage', {
                    'chat_id': user_id,
                    'text': f'{self.format_user(uid, uname)} rejected',
                    'parse_mode': 'Markdown'
                })
                await self.api_request('sendMessage', {'chat_id': uid, 'text': 'Your registration was rejected'})
            else:
                await self.api_request('sendMessage', {'chat_id': user_id, 'text': 'User not in pending list'})
        elif data.startswith('cancel:') and self.is_authorized(user_id):
            sid = int(data.split(':')[1])
            self.remove_schedule(sid)
            await self.api_request('sendMessage', {'chat_id': user_id, 'text': f'Schedule {sid} cancelled'})
        elif data.startswith('resch:') and self.is_authorized(user_id):
            sid = int(data.split(':')[1])
            self.pending[user_id] = {'reschedule_id': sid, 'await_time': True}
            await self.api_request('sendMessage', {'chat_id': user_id, 'text': 'Enter new time'})
        await self.api_request('answerCallbackQuery', {'callback_query_id': query['id']})


    async def process_due(self):
        """Publish due scheduled messages."""
        now = datetime.utcnow().isoformat()
        logging.info("Scheduler check at %s", now)
        cur = self.db.execute(
            'SELECT * FROM schedule WHERE sent=0 AND publish_time<=? ORDER BY publish_time',
            (now,),
        )
        rows = cur.fetchall()
        logging.info("Due ids: %s", [r['id'] for r in rows])
        for row in rows:
            try:
                ok = await self.publish_row(row)
                if ok:
                    self.db.execute(
                        'UPDATE schedule SET sent=1, sent_at=? WHERE id=?',
                        (datetime.utcnow().isoformat(), row['id']),
                    )
                    self.db.commit()
                    logging.info('Published schedule %s', row['id'])
            except Exception:
                logging.exception('Error publishing schedule %s', row['id'])

    async def schedule_loop(self):
        """Background scheduler running at configurable intervals."""

        try:
            logging.info("Scheduler loop started")
            while self.running:
                await self.process_due()
                await asyncio.sleep(SCHED_INTERVAL_SEC)
        except asyncio.CancelledError:
            pass


async def ensure_webhook(bot: Bot, base_url: str):
    expected = base_url.rstrip('/') + '/webhook'
    info = await bot.api_request('getWebhookInfo')
    current = info.get('result', {}).get('url')
    if current != expected:
        logging.info('Registering webhook %s', expected)
        resp = await bot.api_request('setWebhook', {'url': expected})
        if not resp.get('ok'):
            logging.error('Failed to register webhook: %s', resp)
            raise RuntimeError(f"Webhook registration failed: {resp}")
        logging.info('Webhook registered successfully')
    else:
        logging.info('Webhook already registered at %s', current)

async def handle_webhook(request):
    bot: Bot = request.app['bot']
    try:
        data = await request.json()
        logging.info("Received webhook: %s", data)
    except Exception:
        logging.exception("Invalid webhook payload")
        return web.Response(text='bad request', status=400)
    try:
        await bot.handle_update(data)
    except Exception:
        logging.exception("Error handling update")
        return web.Response(text='error', status=500)
    return web.Response(text='ok')

def create_app():
    app = web.Application()

    token = os.getenv("TELEGRAM_BOT_TOKEN")
    if not token:
        raise RuntimeError("TELEGRAM_BOT_TOKEN not found in environment variables")

    bot = Bot(token, DB_PATH)
    app['bot'] = bot

    app.router.add_post('/webhook', handle_webhook)

    webhook_base = WEBHOOK_URL

    async def start_background(app: web.Application):
        logging.info("Application startup")
        try:
            await bot.start()
            await ensure_webhook(bot, webhook_base)
        except Exception:
            logging.exception("Error during startup")
            raise
        app['schedule_task'] = asyncio.create_task(bot.schedule_loop())

    async def cleanup_background(app: web.Application):
        await bot.close()
        app['schedule_task'].cancel()
        with contextlib.suppress(asyncio.CancelledError):
            await app['schedule_task']


    app.on_startup.append(start_background)
    app.on_cleanup.append(cleanup_background)

    return app


if __name__ == '__main__':

    web.run_app(create_app(), port=int(os.getenv("PORT", 8080)))

<|MERGE_RESOLUTION|>--- conflicted
+++ resolved
@@ -43,10 +43,9 @@
             message_id INTEGER,
             target_chat_id INTEGER,
             msg_text TEXT,
-<<<<<<< HEAD
+
             attachments TEXT,
-=======
->>>>>>> d1a8edc5
+
             publish_time TEXT,
             sent INTEGER DEFAULT 0,
             sent_at TEXT
@@ -68,13 +67,9 @@
             self.db.execute(stmt)
         self.db.commit()
         self.vk_token = os.getenv("VK_TOKEN")
-<<<<<<< HEAD
+
         self.vk_group_id = os.getenv("VK_GROUP_ID")
-=======
-
-        self.vk_group_id = os.getenv("VK_GROUP_ID")
-
->>>>>>> d1a8edc5
+
         # ensure new columns exist when upgrading
         for table, column in (
             ("users", "username"),
@@ -83,10 +78,9 @@
             ("rejected_users", "username"),
             ("schedule", "service"),
             ("schedule", "msg_text"),
-<<<<<<< HEAD
+
             ("schedule", "attachments"),
-=======
->>>>>>> d1a8edc5
+
         ):
             cur = self.db.execute(f"PRAGMA table_info({table})")
             names = [r[1] for r in cur.fetchall()]
@@ -124,10 +118,7 @@
                     logging.error("Failed to publish telegram message: %s", resp)
                     return False
             else:
-<<<<<<< HEAD
-=======
-
->>>>>>> d1a8edc5
+
                 msg = (
                     row.get("msg_text", "")
                     if isinstance(row, dict)
@@ -135,7 +126,7 @@
                 )
                 if not msg:
                     msg = "Forwarded from Telegram"
-<<<<<<< HEAD
+
                 attachments = []
                 attach_list = row.get("attachments") if isinstance(row, dict) else row["attachments"]
                 if attach_list:
@@ -177,19 +168,7 @@
                 if attachments:
                     params["attachments"] = ",".join(attachments)
                 resp = await self.vk_request("wall.post", params)
-=======
-
-                resp = await self.vk_request(
-                    "wall.post",
-                    {
-                        "owner_id": -int(row["target_chat_id"]),
-                        "from_group": 1,
-
-                        "message": msg,
-
-                    },
-                )
->>>>>>> d1a8edc5
+
                 if "response" not in resp:
                     logging.error("Failed to publish VK message: %s", resp)
                     return False
@@ -247,7 +226,7 @@
                 logging.info("VK call %s succeeded", method)
             return result
 
-<<<<<<< HEAD
+
     async def vk_upload(self, url: str, data: bytes) -> dict:
         async with self.session.post(url, data={"photo": data}) as resp:
             text = await resp.text()
@@ -257,16 +236,12 @@
                 logging.exception("Invalid VK upload response: %s", text)
                 return {}
 
-=======
->>>>>>> d1a8edc5
+
     async def load_vk_groups(self):
         if not self.vk_token:
             return
 
-<<<<<<< HEAD
-=======
-
->>>>>>> d1a8edc5
+
         groups: list[dict] = []
         resp = await self.vk_request("groups.get", {"extended": 1, "filter": "admin"})
         if "response" in resp:
@@ -287,10 +262,7 @@
             self.db.execute(
                 "INSERT OR REPLACE INTO vk_groups (group_id, name) VALUES (?, ?)",
                 (g.get("id") or g.get("group_id"), g.get("name", "")),
-<<<<<<< HEAD
-=======
-
->>>>>>> d1a8edc5
+
             )
         self.db.commit()
 
@@ -383,18 +355,13 @@
         target: int,
         pub_time: str,
         text: str | None = None,
-<<<<<<< HEAD
+
         attachments: list[str] | None = None,
     ):
         self.db.execute(
             'INSERT INTO schedule (service, from_chat_id, message_id, target_chat_id, msg_text, attachments, publish_time) VALUES (?, ?, ?, ?, ?, ?, ?)',
             (service, from_chat, msg_id, target, text, json.dumps(attachments or []), pub_time),
-=======
-    ):
-        self.db.execute(
-            'INSERT INTO schedule (service, from_chat_id, message_id, target_chat_id, msg_text, publish_time) VALUES (?, ?, ?, ?, ?, ?)',
-            (service, from_chat, msg_id, target, text, pub_time),
->>>>>>> d1a8edc5
+
         )
         self.db.commit()
         logging.info('Scheduled %s to %s at %s', service, target, pub_time)
@@ -640,10 +607,7 @@
             await self.api_request('sendMessage', {'chat_id': user_id, 'text': msg or 'No groups'})
             return
 
-<<<<<<< HEAD
-=======
-
->>>>>>> d1a8edc5
+
         if text.startswith('/history'):
             cur = self.db.execute(
                 'SELECT target_chat_id, sent_at FROM schedule WHERE sent=1 ORDER BY sent_at DESC LIMIT 10'
@@ -761,10 +725,9 @@
                     data.get('target'),
                     pub_time_utc.isoformat(),
                     data.get('msg_text'),
-<<<<<<< HEAD
+
                     data.get('attachments'),
-=======
->>>>>>> d1a8edc5
+
                 )
                 await self.api_request('sendMessage', {
                     'chat_id': user_id,
@@ -776,7 +739,7 @@
         if 'forward_from_chat' in message and self.is_authorized(user_id):
             from_chat = message['forward_from_chat']['id']
             msg_id = message['forward_from_message_id']
-<<<<<<< HEAD
+
             attachments = []
             if 'photo' in message:
                 attachments = [p['file_id'] for p in message['photo']]
@@ -786,15 +749,7 @@
                 'msg_text': message.get('text')
                 or message.get('caption', ''),
                 'attachments': attachments,
-=======
-            self.pending[user_id] = {
-                'from_chat_id': from_chat,
-                'message_id': msg_id,
-
-                'msg_text': message.get('text')
-                or message.get('caption', ''),
-
->>>>>>> d1a8edc5
+
             }
             keyboard = {
                 'inline_keyboard': [[
@@ -866,10 +821,9 @@
                 'message_id': info.get('message_id'),
                 'target_chat_id': info.get('target'),
                 'msg_text': info.get('msg_text'),
-<<<<<<< HEAD
+
                 'attachments': info.get('attachments'),
-=======
->>>>>>> d1a8edc5
+
                 'id': None,
             })
             await self.api_request('sendMessage', {'chat_id': user_id, 'text': 'Sent'})
