import asyncio
import json
import logging
import os
import sqlite3
from datetime import datetime, date
import contextlib

from aiohttp import web, ClientSession

logging.basicConfig(level=logging.INFO)

DB_PATH = os.getenv("DB_PATH", "bot.db")
WEBHOOK_URL = os.getenv("WEBHOOK_URL", "https://telegram-post-scheduler.fly.dev")

CREATE_TABLES = [
    """CREATE TABLE IF NOT EXISTS users (
            user_id INTEGER PRIMARY KEY,
            is_superadmin INTEGER DEFAULT 0
        )""",
    """CREATE TABLE IF NOT EXISTS channels (
            chat_id INTEGER PRIMARY KEY,
            title TEXT
        )""",
    """CREATE TABLE IF NOT EXISTS schedule (
            id INTEGER PRIMARY KEY AUTOINCREMENT,
            from_chat_id INTEGER,
            message_id INTEGER,
            target_chat_id INTEGER,
            publish_time TEXT,
            sent INTEGER DEFAULT 0,
            sent_at TEXT
        )""",
]


class Bot:
    def __init__(self, token: str, db_path: str):
        self.api_url = f"https://api.telegram.org/bot{token}"
        self.db = sqlite3.connect(db_path)
        self.db.row_factory = sqlite3.Row
        for stmt in CREATE_TABLES:
            self.db.execute(stmt)
        self.db.commit()
        self.pending = {}
        self.session: ClientSession | None = None
        self.running = False

    async def start(self):
        self.session = ClientSession()
        self.running = True

    async def close(self):
        self.running = False
        if self.session:
            await self.session.close()

        self.db.close()

    async def api_request(self, method: str, data: dict = None):
        async with self.session.post(f"{self.api_url}/{method}", json=data) as resp:
            if resp.status != 200:
                logging.error("API error: %s", await resp.text())
            return await resp.json()

    async def handle_update(self, update):
        if 'message' in update:
            await self.handle_message(update['message'])
        elif 'callback_query' in update:
            await self.handle_callback(update['callback_query'])
        elif 'my_chat_member' in update:
            await self.handle_my_chat_member(update['my_chat_member'])

    async def handle_my_chat_member(self, chat_update):
        chat = chat_update['chat']
        status = chat_update['new_chat_member']['status']
        if status in {'administrator', 'creator'}:
            self.db.execute(
                'INSERT OR REPLACE INTO channels (chat_id, title) VALUES (?, ?)',
                (chat['id'], chat.get('title', chat.get('username', '')))
            )
            self.db.commit()
            logging.info("Added channel %s", chat['id'])

    def get_user(self, user_id):
        cur = self.db.execute('SELECT * FROM users WHERE user_id=?', (user_id,))
        return cur.fetchone()

    def is_authorized(self, user_id):
        return self.get_user(user_id) is not None

    def is_superadmin(self, user_id):
        row = self.get_user(user_id)
        return row and row['is_superadmin']

    async def handle_message(self, message):
        text = message.get('text', '')
        user_id = message['from']['id']

        # first /start registers superadmin
        if text.startswith('/start'):
            # Previous registration logic preserved for future use:
            # if not self.get_user(user_id):
            #     self.db.execute(
            #         'INSERT INTO users (user_id, is_superadmin) VALUES (?, 1)',
            #         (user_id,)
            #     )
            #     self.db.commit()
            #     await self.api_request('sendMessage', {
            #         'chat_id': user_id,
            #         'text': 'You are superadmin'
            #     })
            # else:
            #     await self.api_request('sendMessage', {
            #         'chat_id': user_id,
            #         'text': 'Bot is running'
            #     })
            await self.api_request('sendMessage', {
                'chat_id': user_id,
                'text': 'Bot is working'
            })
            return

        if text.startswith('/add_user') and self.is_superadmin(user_id):
            parts = text.split()
            if len(parts) == 2:
                uid = int(parts[1])
                if not self.get_user(uid):
                    self.db.execute('INSERT INTO users (user_id) VALUES (?)', (uid,))
                    self.db.commit()
                await self.api_request('sendMessage', {
                    'chat_id': user_id,
                    'text': f'User {uid} added'
                })
            return

        if text.startswith('/remove_user') and self.is_superadmin(user_id):
            parts = text.split()
            if len(parts) == 2:
                uid = int(parts[1])
                self.db.execute('DELETE FROM users WHERE user_id=?', (uid,))
                self.db.commit()
                await self.api_request('sendMessage', {
                    'chat_id': user_id,
                    'text': f'User {uid} removed'
                })
            return

        if text.startswith('/list_users') and self.is_superadmin(user_id):
            cur = self.db.execute('SELECT user_id, is_superadmin FROM users')
            rows = cur.fetchall()
            msg = '\n'.join(f"{r['user_id']} {'(admin)' if r['is_superadmin'] else ''}" for r in rows)
            await self.api_request('sendMessage', {'chat_id': user_id, 'text': msg or 'No users'})
            return

        if text.startswith('/channels'):
            cur = self.db.execute('SELECT chat_id, title FROM channels')
            rows = cur.fetchall()
            msg = '\n'.join(f"{r['title']} ({r['chat_id']})" for r in rows)
            await self.api_request('sendMessage', {'chat_id': user_id, 'text': msg or 'No channels'})
            return

        if text.startswith('/history'):
            cur = self.db.execute(
                'SELECT target_chat_id, sent_at FROM schedule WHERE sent=1 ORDER BY sent_at DESC LIMIT 10'
            )
            rows = cur.fetchall()
            msg = '\n'.join(f"{r['target_chat_id']} at {r['sent_at']}" for r in rows)
            await self.api_request('sendMessage', {'chat_id': user_id, 'text': msg or 'No history'})
            return

        # handle time input for scheduling
        if user_id in self.pending and 'await_time' in self.pending[user_id]:
            time_str = text.strip()
            try:
                if len(time_str.split()) == 1:
                    # HH:MM today
                    dt = datetime.strptime(time_str, '%H:%M')
                    pub_time = datetime.combine(date.today(), dt.time())
                else:
                    pub_time = datetime.strptime(time_str, '%d.%m.%Y %H:%M')
            except ValueError:
                await self.api_request('sendMessage', {
                    'chat_id': user_id,
                    'text': 'Invalid time format'
                })
                return
            if pub_time <= datetime.now():
                await self.api_request('sendMessage', {
                    'chat_id': user_id,
                    'text': 'Time must be in future'
                })
                return
            data = self.pending.pop(user_id)
            self.db.execute(
                'INSERT INTO schedule (from_chat_id, message_id, target_chat_id, publish_time) VALUES (?, ?, ?, ?)',
                (data['from_chat_id'], data['message_id'], data['target_chat_id'], pub_time.isoformat())
            )
            self.db.commit()
            await self.api_request('sendMessage', {
                'chat_id': user_id,
                'text': f'Scheduled for {pub_time}'
            })
            return

        # start scheduling on forwarded message
        if 'forward_from_chat' in message and self.is_authorized(user_id):
            from_chat = message['forward_from_chat']['id']
            msg_id = message['forward_from_message_id']
            cur = self.db.execute('SELECT chat_id, title FROM channels')
            rows = cur.fetchall()
            if not rows:
                await self.api_request('sendMessage', {
                    'chat_id': user_id,
                    'text': 'No channels available'
                })
                return
            keyboard = {
                'inline_keyboard': [[{'text': r['title'], 'callback_data': f"channel:{r['chat_id']}"}] for r in rows]
            }
            self.pending[user_id] = {
                'from_chat_id': from_chat,
                'message_id': msg_id
            }
            await self.api_request('sendMessage', {
                'chat_id': user_id,
                'text': 'Choose channel',
                'reply_markup': keyboard
            })
            return
        else:
            if not self.is_authorized(user_id):
                await self.api_request('sendMessage', {
                    'chat_id': user_id,
                    'text': 'Not authorized'
                })

    async def handle_callback(self, query):
        user_id = query['from']['id']
        data = query['data']
        if data.startswith('channel:') and user_id in self.pending:
            chat_id = int(data.split(':')[1])
            self.pending[user_id]['target_chat_id'] = chat_id
            self.pending[user_id]['await_time'] = True
            await self.api_request('sendMessage', {
                'chat_id': user_id,
                'text': 'Enter time (HH:MM or DD.MM.YYYY HH:MM)'
            })
        await self.api_request('answerCallbackQuery', {'callback_query_id': query['id']})


    async def schedule_loop(self):
        """Background scheduler placeholder."""
        # TODO: implement scheduler
<<<<<<< HEAD
=======

>>>>>>> d11b28d7
        try:
            logging.info("Scheduler loop started")
            while self.running:
                await asyncio.sleep(60)
        except asyncio.CancelledError:
            pass


async def ensure_webhook(bot: Bot, base_url: str):
    expected = base_url.rstrip('/') + '/webhook'
    info = await bot.api_request('getWebhookInfo')
    current = info.get('result', {}).get('url')
    if current != expected:
        logging.info('Registering webhook %s', expected)
        resp = await bot.api_request('setWebhook', {'url': expected})
        if not resp.get('ok'):
            logging.error('Failed to register webhook: %s', resp)
            raise RuntimeError(f"Webhook registration failed: {resp}")
        logging.info('Webhook registered successfully')
    else:
        logging.info('Webhook already registered at %s', current)

async def handle_webhook(request):
    bot: Bot = request.app['bot']
    try:
        data = await request.json()
        logging.info("Received webhook: %s", data)
    except Exception:
        logging.exception("Invalid webhook payload")
        return web.Response(text='bad request', status=400)
    try:
        await bot.handle_update(data)
    except Exception:
        logging.exception("Error handling update")
        return web.Response(text='error', status=500)
    return web.Response(text='ok')

def create_app():
    app = web.Application()

    token = os.getenv("TELEGRAM_BOT_TOKEN")
    if not token:
        raise RuntimeError("TELEGRAM_BOT_TOKEN not found in environment variables")

    bot = Bot(token, DB_PATH)
    app['bot'] = bot

    app.router.add_post('/webhook', handle_webhook)

    webhook_base = WEBHOOK_URL

    async def start_background(app: web.Application):
        logging.info("Application startup")
        try:
            await bot.start()
            await ensure_webhook(bot, webhook_base)
        except Exception:
            logging.exception("Error during startup")
            raise
        app['schedule_task'] = asyncio.create_task(bot.schedule_loop())

    async def cleanup_background(app: web.Application):
        await bot.close()
        app['schedule_task'].cancel()
        with contextlib.suppress(asyncio.CancelledError):
            await app['schedule_task']


    app.on_startup.append(start_background)
    app.on_cleanup.append(cleanup_background)

    return app


if __name__ == '__main__':

    web.run_app(create_app(), port=int(os.getenv("PORT", 8080)))

<|MERGE_RESOLUTION|>--- conflicted
+++ resolved
@@ -252,10 +252,7 @@
     async def schedule_loop(self):
         """Background scheduler placeholder."""
         # TODO: implement scheduler
-<<<<<<< HEAD
-=======
-
->>>>>>> d11b28d7
+
         try:
             logging.info("Scheduler loop started")
             while self.running:
