--- conflicted
+++ resolved
@@ -21,18 +21,16 @@
         )""",
     """CREATE TABLE IF NOT EXISTS pending_users (
             user_id INTEGER PRIMARY KEY,
-<<<<<<< HEAD
+
             username TEXT,
-=======
->>>>>>> 07fd1bd3
+
             requested_at TEXT
         )""",
     """CREATE TABLE IF NOT EXISTS rejected_users (
             user_id INTEGER PRIMARY KEY,
-<<<<<<< HEAD
+
             username TEXT,
-=======
->>>>>>> 07fd1bd3
+
             rejected_at TEXT
         )""",
     """CREATE TABLE IF NOT EXISTS channels (
@@ -129,7 +127,7 @@
     def approve_user(self, uid: int) -> bool:
         if not self.is_pending(uid):
             return False
-<<<<<<< HEAD
+
         cur = self.db.execute('SELECT username FROM pending_users WHERE user_id=?', (uid,))
         row = cur.fetchone()
         username = row['username'] if row else None
@@ -138,13 +136,7 @@
         if username:
             self.db.execute('UPDATE users SET username=? WHERE user_id=?', (username, uid))
         self.db.execute('DELETE FROM rejected_users WHERE user_id=?', (uid,))
-=======
-        self.db.execute('DELETE FROM pending_users WHERE user_id=?', (uid,))
-        self.db.execute('INSERT OR IGNORE INTO users (user_id) VALUES (?)', (uid,))
-
-        self.db.execute('DELETE FROM rejected_users WHERE user_id=?', (uid,))
-
->>>>>>> 07fd1bd3
+
         self.db.commit()
         logging.info('Approved user %s', uid)
         return True
@@ -152,7 +144,7 @@
     def reject_user(self, uid: int) -> bool:
         if not self.is_pending(uid):
             return False
-<<<<<<< HEAD
+
         cur = self.db.execute('SELECT username FROM pending_users WHERE user_id=?', (uid,))
         row = cur.fetchone()
         username = row['username'] if row else None
@@ -160,13 +152,7 @@
         self.db.execute(
             'INSERT OR REPLACE INTO rejected_users (user_id, username, rejected_at) VALUES (?, ?, ?)',
             (uid, username, datetime.utcnow().isoformat()),
-=======
-        self.db.execute('DELETE FROM pending_users WHERE user_id=?', (uid,))
-
-        self.db.execute(
-            'INSERT OR REPLACE INTO rejected_users (user_id, rejected_at) VALUES (?, ?)',
-            (uid, datetime.utcnow().isoformat()),
->>>>>>> 07fd1bd3
+
         )
         self.db.commit()
         logging.info('Rejected user %s', uid)
@@ -176,7 +162,6 @@
         cur = self.db.execute('SELECT 1 FROM rejected_users WHERE user_id=?', (user_id,))
         return cur.fetchone() is not None
 
-<<<<<<< HEAD
     def list_scheduled(self):
         cur = self.db.execute(
             'SELECT id, target_chat_id, publish_time FROM schedule WHERE sent=0 ORDER BY publish_time'
@@ -206,8 +191,7 @@
     def format_user(user_id: int, username: str | None) -> str:
         label = f"@{username}" if username else str(user_id)
         return f"[{label}](tg://user?id={user_id})"
-=======
->>>>>>> 07fd1bd3
+
 
     def is_authorized(self, user_id):
         return self.get_user(user_id) is not None
@@ -237,10 +221,7 @@
                 })
                 return
 
-<<<<<<< HEAD
-=======
-
->>>>>>> 07fd1bd3
+
             if self.is_pending(user_id):
                 await self.api_request('sendMessage', {
                     'chat_id': user_id,
@@ -251,11 +232,9 @@
             cur = self.db.execute('SELECT COUNT(*) FROM users')
             user_count = cur.fetchone()[0]
             if user_count == 0:
-<<<<<<< HEAD
+
                 self.db.execute('INSERT INTO users (user_id, username, is_superadmin) VALUES (?, ?, 1)', (user_id, username))
-=======
-                self.db.execute('INSERT INTO users (user_id, is_superadmin) VALUES (?, 1)', (user_id,))
->>>>>>> 07fd1bd3
+
                 self.db.commit()
                 logging.info('Registered %s as superadmin', user_id)
                 await self.api_request('sendMessage', {
@@ -273,13 +252,10 @@
                 return
 
             self.db.execute(
-<<<<<<< HEAD
+
                 'INSERT OR IGNORE INTO pending_users (user_id, username, requested_at) VALUES (?, ?, ?)',
                 (user_id, username, datetime.utcnow().isoformat())
-=======
-                'INSERT OR IGNORE INTO pending_users (user_id, requested_at) VALUES (?, ?)',
-                (user_id, datetime.utcnow().isoformat())
->>>>>>> 07fd1bd3
+
             )
             self.db.commit()
             logging.info('User %s added to pending queue', user_id)
@@ -392,63 +368,9 @@
                     await self.api_request('sendMessage', {'chat_id': user_id, 'text': 'User not in pending list'})
             return
 
-<<<<<<< HEAD
+
         if text.startswith('/channels') and self.is_superadmin(user_id):
-=======
-        if text.startswith('/pending') and self.is_superadmin(user_id):
-            cur = self.db.execute('SELECT user_id, requested_at FROM pending_users')
-            rows = cur.fetchall()
-
-            if not rows:
-                await self.api_request('sendMessage', {'chat_id': user_id, 'text': 'No pending users'})
-                return
-
-            msg = '\n'.join(f"{r['user_id']} requested {r['requested_at']}" for r in rows)
-            keyboard = {
-                'inline_keyboard': [
-                    [
-                        {'text': 'Approve', 'callback_data': f'approve:{r["user_id"]}'},
-                        {'text': 'Reject', 'callback_data': f'reject:{r["user_id"]}'}
-                    ]
-                    for r in rows
-                ]
-            }
-            await self.api_request('sendMessage', {
-                'chat_id': user_id,
-                'text': msg,
-                'reply_markup': keyboard
-            })
-
-            return
-
-        if text.startswith('/approve') and self.is_superadmin(user_id):
-            parts = text.split()
-            if len(parts) == 2:
-                uid = int(parts[1])
-                if self.approve_user(uid):
-                    await self.api_request('sendMessage', {'chat_id': user_id, 'text': f'User {uid} approved'})
-                    await self.api_request('sendMessage', {'chat_id': uid, 'text': 'You are approved'})
-
-                else:
-                    await self.api_request('sendMessage', {'chat_id': user_id, 'text': 'User not in pending list'})
-            return
-
-        if text.startswith('/reject') and self.is_superadmin(user_id):
-            parts = text.split()
-            if len(parts) == 2:
-                uid = int(parts[1])
-                if self.reject_user(uid):
-                    await self.api_request('sendMessage', {'chat_id': user_id, 'text': f'User {uid} rejected'})
-
-                    await self.api_request('sendMessage', {'chat_id': uid, 'text': 'Your registration was rejected'})
-
-                else:
-                    await self.api_request('sendMessage', {'chat_id': user_id, 'text': 'User not in pending list'})
-            return
-
-        if text.startswith('/channels') and self.is_superadmin(user_id):
-
->>>>>>> 07fd1bd3
+
             cur = self.db.execute('SELECT chat_id, title FROM channels')
             rows = cur.fetchall()
             msg = '\n'.join(f"{r['title']} ({r['chat_id']})" for r in rows)
@@ -559,7 +481,7 @@
         data = query['data']
         if data.startswith('addch:') and user_id in self.pending:
             chat_id = int(data.split(':')[1])
-<<<<<<< HEAD
+
             if 'selected' in self.pending[user_id]:
                 s = self.pending[user_id]['selected']
                 if chat_id in s:
@@ -587,25 +509,14 @@
                     'text': f'{self.format_user(uid, uname)} approved',
                     'parse_mode': 'Markdown'
                 })
-=======
-            self.pending[user_id]['target_chat_id'] = chat_id
-            self.pending[user_id]['await_time'] = True
-            await self.api_request('sendMessage', {
-                'chat_id': user_id,
-                'text': 'Enter time (HH:MM or DD.MM.YYYY HH:MM)'
-            })
-        elif data.startswith('approve:') and self.is_superadmin(user_id):
-            uid = int(data.split(':')[1])
-            if self.approve_user(uid):
-                await self.api_request('sendMessage', {'chat_id': user_id, 'text': f'User {uid} approved'})
->>>>>>> 07fd1bd3
+
                 await self.api_request('sendMessage', {'chat_id': uid, 'text': 'You are approved'})
             else:
                 await self.api_request('sendMessage', {'chat_id': user_id, 'text': 'User not in pending list'})
         elif data.startswith('reject:') and self.is_superadmin(user_id):
             uid = int(data.split(':')[1])
             if self.reject_user(uid):
-<<<<<<< HEAD
+
                 cur = self.db.execute('SELECT username FROM rejected_users WHERE user_id=?', (uid,))
                 row = cur.fetchone()
                 uname = row['username'] if row else None
@@ -625,12 +536,7 @@
             sid = int(data.split(':')[1])
             self.pending[user_id] = {'reschedule_id': sid, 'await_time': True}
             await self.api_request('sendMessage', {'chat_id': user_id, 'text': 'Enter new time'})
-=======
-                await self.api_request('sendMessage', {'chat_id': user_id, 'text': f'User {uid} rejected'})
-                await self.api_request('sendMessage', {'chat_id': uid, 'text': 'Your registration was rejected'})
-            else:
-                await self.api_request('sendMessage', {'chat_id': user_id, 'text': 'User not in pending list'})
->>>>>>> 07fd1bd3
+
         await self.api_request('answerCallbackQuery', {'callback_query_id': query['id']})
 
 
