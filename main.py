import asyncio
import json
import logging
import os
import sqlite3
from datetime import datetime, date
import contextlib

from aiohttp import web, ClientSession

logging.basicConfig(level=logging.INFO)

DB_PATH = "bot.db"

CREATE_TABLES = [
    """CREATE TABLE IF NOT EXISTS users (
            user_id INTEGER PRIMARY KEY,
            is_superadmin INTEGER DEFAULT 0
        )""",
    """CREATE TABLE IF NOT EXISTS channels (
            chat_id INTEGER PRIMARY KEY,
            title TEXT
        )""",
    """CREATE TABLE IF NOT EXISTS schedule (
            id INTEGER PRIMARY KEY AUTOINCREMENT,
            from_chat_id INTEGER,
            message_id INTEGER,
            target_chat_id INTEGER,
            publish_time TEXT,
            sent INTEGER DEFAULT 0,
            sent_at TEXT
        )""",
]


class Bot:
    def __init__(self, token: str, db_path: str):
        self.api_url = f"https://api.telegram.org/bot{token}"
        self.db = sqlite3.connect(db_path)
        self.db.row_factory = sqlite3.Row
        for stmt in CREATE_TABLES:
            self.db.execute(stmt)
        self.db.commit()
        self.pending = {}
        self.session: ClientSession | None = None
        self.running = False

    async def start(self):
        self.session = ClientSession()
        self.running = True

    async def close(self):
        self.running = False
<<<<<<< HEAD
        if self.session:
            await self.session.close()
=======
        await self.session.close()
>>>>>>> 0716b854
        self.db.close()

    async def api_request(self, method: str, data: dict = None):
        async with self.session.post(f"{self.api_url}/{method}", json=data) as resp:
            if resp.status != 200:
                logging.error("API error: %s", await resp.text())
            return await resp.json()

    async def handle_update(self, update):
        if 'message' in update:
            await self.handle_message(update['message'])
        elif 'callback_query' in update:
            await self.handle_callback(update['callback_query'])
        elif 'my_chat_member' in update:
            await self.handle_my_chat_member(update['my_chat_member'])

    async def handle_my_chat_member(self, chat_update):
        chat = chat_update['chat']
        status = chat_update['new_chat_member']['status']
        if status in {'administrator', 'creator'}:
            self.db.execute(
                'INSERT OR REPLACE INTO channels (chat_id, title) VALUES (?, ?)',
                (chat['id'], chat.get('title', chat.get('username', '')))
            )
            self.db.commit()
            logging.info("Added channel %s", chat['id'])

    def get_user(self, user_id):
        cur = self.db.execute('SELECT * FROM users WHERE user_id=?', (user_id,))
        return cur.fetchone()

    def is_authorized(self, user_id):
        return self.get_user(user_id) is not None

    def is_superadmin(self, user_id):
        row = self.get_user(user_id)
        return row and row['is_superadmin']

    async def handle_message(self, message):
        text = message.get('text', '')
        user_id = message['from']['id']

        # first /start registers superadmin
        if text.startswith('/start'):
            if not self.get_user(user_id):
                self.db.execute(
                    'INSERT INTO users (user_id, is_superadmin) VALUES (?, 1)',
                    (user_id,)
                )
                self.db.commit()
                await self.api_request('sendMessage', {
                    'chat_id': user_id,
                    'text': 'You are superadmin'
                })
            else:
                await self.api_request('sendMessage', {
                    'chat_id': user_id,
                    'text': 'Bot is running'
                })
            return

        if text.startswith('/add_user') and self.is_superadmin(user_id):
            parts = text.split()
            if len(parts) == 2:
                uid = int(parts[1])
                if not self.get_user(uid):
                    self.db.execute('INSERT INTO users (user_id) VALUES (?)', (uid,))
                    self.db.commit()
                await self.api_request('sendMessage', {
                    'chat_id': user_id,
                    'text': f'User {uid} added'
                })
            return

        if text.startswith('/remove_user') and self.is_superadmin(user_id):
            parts = text.split()
            if len(parts) == 2:
                uid = int(parts[1])
                self.db.execute('DELETE FROM users WHERE user_id=?', (uid,))
                self.db.commit()
                await self.api_request('sendMessage', {
                    'chat_id': user_id,
                    'text': f'User {uid} removed'
                })
            return

        if text.startswith('/list_users') and self.is_superadmin(user_id):
            cur = self.db.execute('SELECT user_id, is_superadmin FROM users')
            rows = cur.fetchall()
            msg = '\n'.join(f"{r['user_id']} {'(admin)' if r['is_superadmin'] else ''}" for r in rows)
            await self.api_request('sendMessage', {'chat_id': user_id, 'text': msg or 'No users'})
            return

        if text.startswith('/channels'):
            cur = self.db.execute('SELECT chat_id, title FROM channels')
            rows = cur.fetchall()
            msg = '\n'.join(f"{r['title']} ({r['chat_id']})" for r in rows)
            await self.api_request('sendMessage', {'chat_id': user_id, 'text': msg or 'No channels'})
            return

        if text.startswith('/history'):
            cur = self.db.execute(
                'SELECT target_chat_id, sent_at FROM schedule WHERE sent=1 ORDER BY sent_at DESC LIMIT 10'
            )
            rows = cur.fetchall()
            msg = '\n'.join(f"{r['target_chat_id']} at {r['sent_at']}" for r in rows)
            await self.api_request('sendMessage', {'chat_id': user_id, 'text': msg or 'No history'})
            return

        # handle time input for scheduling
        if user_id in self.pending and 'await_time' in self.pending[user_id]:
            time_str = text.strip()
            try:
                if len(time_str.split()) == 1:
                    # HH:MM today
                    dt = datetime.strptime(time_str, '%H:%M')
                    pub_time = datetime.combine(date.today(), dt.time())
                else:
                    pub_time = datetime.strptime(time_str, '%d.%m.%Y %H:%M')
            except ValueError:
                await self.api_request('sendMessage', {
                    'chat_id': user_id,
                    'text': 'Invalid time format'
                })
                return
            if pub_time <= datetime.now():
                await self.api_request('sendMessage', {
                    'chat_id': user_id,
                    'text': 'Time must be in future'
                })
                return
            data = self.pending.pop(user_id)
            self.db.execute(
                'INSERT INTO schedule (from_chat_id, message_id, target_chat_id, publish_time) VALUES (?, ?, ?, ?)',
                (data['from_chat_id'], data['message_id'], data['target_chat_id'], pub_time.isoformat())
            )
            self.db.commit()
            await self.api_request('sendMessage', {
                'chat_id': user_id,
                'text': f'Scheduled for {pub_time}'
            })
            return

        # start scheduling on forwarded message
        if 'forward_from_chat' in message and self.is_authorized(user_id):
            from_chat = message['forward_from_chat']['id']
            msg_id = message['forward_from_message_id']
            cur = self.db.execute('SELECT chat_id, title FROM channels')
            rows = cur.fetchall()
            if not rows:
                await self.api_request('sendMessage', {
                    'chat_id': user_id,
                    'text': 'No channels available'
                })
                return
            keyboard = {
                'inline_keyboard': [[{'text': r['title'], 'callback_data': f"channel:{r['chat_id']}"}] for r in rows]
            }
            self.pending[user_id] = {
                'from_chat_id': from_chat,
                'message_id': msg_id
            }
            await self.api_request('sendMessage', {
                'chat_id': user_id,
                'text': 'Choose channel',
                'reply_markup': keyboard
            })
            return
        else:
            if not self.is_authorized(user_id):
                await self.api_request('sendMessage', {
                    'chat_id': user_id,
                    'text': 'Not authorized'
                })

    async def handle_callback(self, query):
        user_id = query['from']['id']
        data = query['data']
        if data.startswith('channel:') and user_id in self.pending:
            chat_id = int(data.split(':')[1])
            self.pending[user_id]['target_chat_id'] = chat_id
            self.pending[user_id]['await_time'] = True
            await self.api_request('sendMessage', {
                'chat_id': user_id,
                'text': 'Enter time (HH:MM or DD.MM.YYYY HH:MM)'
            })
        await self.api_request('answerCallbackQuery', {'callback_query_id': query['id']})

    async def schedule_loop(self):
        try:
            while self.running:
                now = datetime.utcnow()
                cur = self.db.execute(
                    'SELECT id, from_chat_id, message_id, target_chat_id FROM schedule '
                    'WHERE sent=0 AND publish_time<=?', (now.isoformat(),))
                rows = cur.fetchall()
                for r in rows:
                    await self.api_request('forwardMessage', {
                        'chat_id': r['target_chat_id'],
                        'from_chat_id': r['from_chat_id'],
                        'message_id': r['message_id']
                    })
                    self.db.execute(
                        'UPDATE schedule SET sent=1, sent_at=? WHERE id=?',
                        (datetime.utcnow().isoformat(), r['id'])
                    )
                    self.db.commit()
                await asyncio.sleep(60)
        except asyncio.CancelledError:
            pass


async def handle_webhook(request):
    bot: Bot = request.app['bot']
    data = await request.json()
    await bot.handle_update(data)
    return web.Response(text='ok')

def create_app():
    app = web.Application()

    token = os.getenv("TELEGRAM_BOT_TOKEN")
    if not token:
        raise RuntimeError("TELEGRAM_BOT_TOKEN not found in environment variables")

    bot = Bot(token, DB_PATH)
    app['bot'] = bot

    app.router.add_post('/webhook', handle_webhook)

    async def start_background(app: web.Application):
<<<<<<< HEAD
        await bot.start()
=======
>>>>>>> 0716b854
        app['schedule_task'] = asyncio.create_task(bot.schedule_loop())

    async def cleanup_background(app: web.Application):
        await bot.close()
        app['schedule_task'].cancel()
        with contextlib.suppress(asyncio.CancelledError):
            await app['schedule_task']
<<<<<<< HEAD
=======

    app.on_startup.append(start_background)
    app.on_cleanup.append(cleanup_background)
>>>>>>> 0716b854

    app.on_startup.append(start_background)
    app.on_cleanup.append(cleanup_background)

    return app


if __name__ == '__main__':
<<<<<<< HEAD
    web.run_app(create_app(), port=int(os.getenv("PORT", 8080)))
=======

    web.run_app(create_app(), port=int(os.getenv("PORT", 8080)))

>>>>>>> 0716b854
<|MERGE_RESOLUTION|>--- conflicted
+++ resolved
@@ -51,12 +51,9 @@
 
     async def close(self):
         self.running = False
-<<<<<<< HEAD
         if self.session:
             await self.session.close()
-=======
-        await self.session.close()
->>>>>>> 0716b854
+
         self.db.close()
 
     async def api_request(self, method: str, data: dict = None):
@@ -288,10 +285,9 @@
     app.router.add_post('/webhook', handle_webhook)
 
     async def start_background(app: web.Application):
-<<<<<<< HEAD
+
         await bot.start()
-=======
->>>>>>> 0716b854
+
         app['schedule_task'] = asyncio.create_task(bot.schedule_loop())
 
     async def cleanup_background(app: web.Application):
@@ -299,24 +295,15 @@
         app['schedule_task'].cancel()
         with contextlib.suppress(asyncio.CancelledError):
             await app['schedule_task']
-<<<<<<< HEAD
-=======
+
 
     app.on_startup.append(start_background)
     app.on_cleanup.append(cleanup_background)
->>>>>>> 0716b854
-
-    app.on_startup.append(start_background)
-    app.on_cleanup.append(cleanup_background)
 
     return app
 
 
 if __name__ == '__main__':
-<<<<<<< HEAD
+
     web.run_app(create_app(), port=int(os.getenv("PORT", 8080)))
-=======
-
-    web.run_app(create_app(), port=int(os.getenv("PORT", 8080)))
-
->>>>>>> 0716b854
+
