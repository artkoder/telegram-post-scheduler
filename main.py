--- conflicted
+++ resolved
@@ -515,7 +515,7 @@
             await self.api_request('sendMessage', {'chat_id': user_id, 'text': msg or 'No groups'})
             return
 
-<<<<<<< HEAD
+
         if text.startswith('/refresh_vkgroups') and self.is_superadmin(user_id):
             await self.load_vk_groups()
             cur = self.db.execute('SELECT group_id, name FROM vk_groups')
@@ -524,8 +524,7 @@
             await self.api_request('sendMessage', {'chat_id': user_id, 'text': msg or 'No groups'})
             return
 
-=======
->>>>>>> 6d9821c5
+
         if text.startswith('/history'):
             cur = self.db.execute(
                 'SELECT target_chat_id, sent_at FROM schedule WHERE sent=1 ORDER BY sent_at DESC LIMIT 10'
