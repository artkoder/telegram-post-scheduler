import asyncio
import json
import logging
import os
import sqlite3
from datetime import datetime, date, timedelta, timezone
import contextlib

from aiohttp import web, ClientSession

logging.basicConfig(level=logging.INFO)

DB_PATH = os.getenv("DB_PATH", "/data/bot.db")
WEBHOOK_URL = os.getenv("WEBHOOK_URL", "https://telegram-post-scheduler.fly.dev")
TZ_OFFSET = os.getenv("TZ_OFFSET", "+00:00")
SCHED_INTERVAL_SEC = int(os.getenv("SCHED_INTERVAL_SEC", "30"))

CREATE_TABLES = [
    """CREATE TABLE IF NOT EXISTS users (
            user_id INTEGER PRIMARY KEY,
            username TEXT,
            is_superadmin INTEGER DEFAULT 0,
            tz_offset TEXT
        )""",
    """CREATE TABLE IF NOT EXISTS pending_users (
            user_id INTEGER PRIMARY KEY,
            username TEXT,
            requested_at TEXT
        )""",
    """CREATE TABLE IF NOT EXISTS rejected_users (
            user_id INTEGER PRIMARY KEY,
            username TEXT,
            rejected_at TEXT
        )""",
    """CREATE TABLE IF NOT EXISTS channels (
            chat_id INTEGER PRIMARY KEY,
            title TEXT
        )""",
    """CREATE TABLE IF NOT EXISTS schedule (
            id INTEGER PRIMARY KEY AUTOINCREMENT,
            service TEXT DEFAULT 'telegram',
            from_chat_id INTEGER,
            message_id INTEGER,
            target_chat_id INTEGER,
            msg_text TEXT,
<<<<<<< HEAD
            attachments TEXT,
=======

            attachments TEXT,

>>>>>>> ff65da99
            publish_time TEXT,
            sent INTEGER DEFAULT 0,
            sent_at TEXT
        )""",
    """CREATE TABLE IF NOT EXISTS vk_groups (
            group_id INTEGER PRIMARY KEY,
            name TEXT
        )""",
]


class Bot:
    def __init__(self, token: str, db_path: str):
        self.token = token
        self.api_url = f"https://api.telegram.org/bot{token}"
        self.db = sqlite3.connect(db_path)
        self.db.row_factory = sqlite3.Row
        for stmt in CREATE_TABLES:
            self.db.execute(stmt)
        self.db.commit()
        self.vk_token = os.getenv("VK_TOKEN")
<<<<<<< HEAD
        self.vk_group_id = os.getenv("VK_GROUP_ID")
=======

        self.vk_group_id = os.getenv("VK_GROUP_ID")

>>>>>>> ff65da99
        # ensure new columns exist when upgrading
        for table, column in (
            ("users", "username"),
            ("users", "tz_offset"),
            ("pending_users", "username"),
            ("rejected_users", "username"),
            ("schedule", "service"),
            ("schedule", "msg_text"),
<<<<<<< HEAD
            ("schedule", "attachments"),
=======

            ("schedule", "attachments"),

>>>>>>> ff65da99
        ):
            cur = self.db.execute(f"PRAGMA table_info({table})")
            names = [r[1] for r in cur.fetchall()]
            if column not in names:
                self.db.execute(f"ALTER TABLE {table} ADD COLUMN {column} TEXT")
        self.db.commit()
        self.pending = {}
        self.session: ClientSession | None = None
        self.running = False

    async def publish_row(self, row):
        service = row["service"] if isinstance(row, dict) else row["service"]
        try:
            if service == "tg" or service == "telegram":
                resp = await self.api_request(
                    "forwardMessage",
                    {
                        "chat_id": row["target_chat_id"],
                        "from_chat_id": row["from_chat_id"],
                        "message_id": row["message_id"],
                    },
                )
                ok = resp.get("ok", False)
                if not ok and resp.get("error_code") == 400 and "not" in resp.get("description", "").lower():
                    resp = await self.api_request(
                        "copyMessage",
                        {
                            "chat_id": row["target_chat_id"],
                            "from_chat_id": row["from_chat_id"],
                            "message_id": row["message_id"],
                        },
                    )
                    ok = resp.get("ok", False)
                if not ok:
                    logging.error("Failed to publish telegram message: %s", resp)
                    return False
            else:
<<<<<<< HEAD
=======

>>>>>>> ff65da99
                msg = (
                    row.get("msg_text", "")
                    if isinstance(row, dict)
                    else row["msg_text"]
                )
                if not msg:
                    msg = "Forwarded from Telegram"
<<<<<<< HEAD
=======

>>>>>>> ff65da99
                attachments = []
                attach_list = row.get("attachments") if isinstance(row, dict) else row["attachments"]
                if attach_list:
                    if isinstance(attach_list, str):
                        attach_list = json.loads(attach_list)
                    for fid in attach_list:
                        # get file path from Telegram
                        file_info = await self.api_request("getFile", {"file_id": fid})
                        fpath = file_info.get("result", {}).get("file_path")
                        if not fpath:
                            continue
                        async with self.session.get(
                            f"https://api.telegram.org/file/bot{self.token}/{fpath}"
                        ) as resp:
                            data = await resp.read()
                        # upload to VK
<<<<<<< HEAD
=======

>>>>>>> ff65da99
                        up = await self.vk_request(
                            "photos.getWallUploadServer",
                            {"group_id": row["target_chat_id"]},
                        )
                        if "error" in up and up["error"].get("error_code") == 27:
                            logging.warning(
                                "Photo uploads require a user VK token; skipping attachments"
                            )
                            attachments = []
                            break
<<<<<<< HEAD
=======

>>>>>>> ff65da99
                        url = up.get("response", {}).get("upload_url")
                        if not url:
                            continue
                        upload = await self.vk_upload(url, data)
                        saved = await self.vk_request(
                            "photos.saveWallPhoto",
                            {
                                "group_id": row["target_chat_id"],
                                "photo": upload.get("photo"),
                                "server": upload.get("server"),
                                "hash": upload.get("hash"),
                            },
                        )
                        if "response" in saved and saved["response"]:
                            item = saved["response"][0]
                            attachments.append(f"photo{item['owner_id']}_{item['id']}")
                params = {
                    "owner_id": -int(row["target_chat_id"]),
                    "from_group": 1,
                    "message": msg,
                }
                if attachments:
                    params["attachments"] = ",".join(attachments)
                resp = await self.vk_request("wall.post", params)
<<<<<<< HEAD
=======

>>>>>>> ff65da99
                if "response" not in resp:
                    logging.error("Failed to publish VK message: %s", resp)
                    return False
            return True
        except Exception:
            logging.exception("Error publishing row %s", row)
            return False

    async def start(self):
        self.session = ClientSession()
        self.running = True
        if self.vk_token:
            await self.load_vk_groups()

    async def close(self):
        self.running = False
        if self.session:
            await self.session.close()

        self.db.close()

    async def api_request(self, method: str, data: dict = None):
        async with self.session.post(f"{self.api_url}/{method}", json=data) as resp:
            text = await resp.text()
            if resp.status != 200:
                logging.error("API HTTP %s for %s: %s", resp.status, method, text)
            try:
                result = json.loads(text)
            except Exception:
                logging.exception("Invalid response for %s: %s", method, text)
                return {}
            if not result.get("ok"):
                logging.error("API call %s failed: %s", method, result)
            else:
                logging.info("API call %s succeeded", method)
            return result

    async def vk_request(self, method: str, params: dict | None = None):
        """Call VK API if token configured."""
        if not self.vk_token:
            return {}
        params = params or {}
        params.setdefault("access_token", self.vk_token)
        params.setdefault("v", "5.131")
        async with self.session.post(f"https://api.vk.com/method/{method}", data=params) as resp:
            text = await resp.text()
            try:
                result = json.loads(text)
            except Exception:
                logging.exception("Invalid VK response for %s: %s", method, text)
                return {}
            if "error" in result:
                logging.error("VK call %s failed: %s", method, result)
            else:
                logging.info("VK call %s succeeded", method)
            return result

<<<<<<< HEAD
=======

>>>>>>> ff65da99
    async def vk_upload(self, url: str, data: bytes) -> dict:
        async with self.session.post(url, data={"photo": data}) as resp:
            text = await resp.text()
            try:
                return json.loads(text)
            except Exception:
                logging.exception("Invalid VK upload response: %s", text)
                return {}

<<<<<<< HEAD
=======

>>>>>>> ff65da99
    async def load_vk_groups(self):
        if not self.vk_token:
            return

<<<<<<< HEAD
=======

>>>>>>> ff65da99
        groups: list[dict] = []
        resp = await self.vk_request("groups.get", {"extended": 1, "filter": "admin"})
        if "response" in resp:
            groups = resp["response"].get("items", [])
        elif self.vk_group_id:
            # group tokens cannot call groups.get; try groups.getById
            resp = await self.vk_request("groups.getById", {"group_id": self.vk_group_id})
            g = None
            if isinstance(resp.get("response"), list):
                if resp["response"]:
                    g = resp["response"][0]
            elif isinstance(resp.get("response"), dict):
                g = resp["response"]
            if g:
                groups = [g]

        for g in groups:
            self.db.execute(
                "INSERT OR REPLACE INTO vk_groups (group_id, name) VALUES (?, ?)",
                (g.get("id") or g.get("group_id"), g.get("name", "")),
<<<<<<< HEAD
=======

>>>>>>> ff65da99
            )
        self.db.commit()

    async def handle_update(self, update):
        if 'message' in update:
            await self.handle_message(update['message'])
        elif 'callback_query' in update:
            await self.handle_callback(update['callback_query'])
        elif 'my_chat_member' in update:
            await self.handle_my_chat_member(update['my_chat_member'])

    async def handle_my_chat_member(self, chat_update):
        chat = chat_update['chat']
        status = chat_update['new_chat_member']['status']
        if status in {'administrator', 'creator'}:
            self.db.execute(
                'INSERT OR REPLACE INTO channels (chat_id, title) VALUES (?, ?)',
                (chat['id'], chat.get('title', chat.get('username', '')))
            )
            self.db.commit()
            logging.info("Added channel %s", chat['id'])
        else:
            self.db.execute('DELETE FROM channels WHERE chat_id=?', (chat['id'],))
            self.db.commit()
            logging.info("Removed channel %s", chat['id'])

    def get_user(self, user_id):
        cur = self.db.execute('SELECT * FROM users WHERE user_id=?', (user_id,))
        return cur.fetchone()

    def is_pending(self, user_id: int) -> bool:
        cur = self.db.execute('SELECT 1 FROM pending_users WHERE user_id=?', (user_id,))
        return cur.fetchone() is not None

    def pending_count(self) -> int:
        cur = self.db.execute('SELECT COUNT(*) FROM pending_users')
        return cur.fetchone()[0]

    def approve_user(self, uid: int) -> bool:
        if not self.is_pending(uid):
            return False
        cur = self.db.execute('SELECT username FROM pending_users WHERE user_id=?', (uid,))
        row = cur.fetchone()
        username = row['username'] if row else None
        self.db.execute('DELETE FROM pending_users WHERE user_id=?', (uid,))
        self.db.execute(
            'INSERT OR IGNORE INTO users (user_id, username, tz_offset) VALUES (?, ?, ?)',
            (uid, username, TZ_OFFSET)
        )
        if username:
            self.db.execute('UPDATE users SET username=? WHERE user_id=?', (username, uid))
        self.db.execute('DELETE FROM rejected_users WHERE user_id=?', (uid,))
        self.db.commit()
        logging.info('Approved user %s', uid)
        return True

    def reject_user(self, uid: int) -> bool:
        if not self.is_pending(uid):
            return False
        cur = self.db.execute('SELECT username FROM pending_users WHERE user_id=?', (uid,))
        row = cur.fetchone()
        username = row['username'] if row else None
        self.db.execute('DELETE FROM pending_users WHERE user_id=?', (uid,))
        self.db.execute(
            'INSERT OR REPLACE INTO rejected_users (user_id, username, rejected_at) VALUES (?, ?, ?)',
            (uid, username, datetime.utcnow().isoformat()),
        )
        self.db.commit()
        logging.info('Rejected user %s', uid)
        return True

    def is_rejected(self, user_id: int) -> bool:
        cur = self.db.execute('SELECT 1 FROM rejected_users WHERE user_id=?', (user_id,))
        return cur.fetchone() is not None

    def list_scheduled(self):
        cur = self.db.execute(
            'SELECT s.id, s.target_chat_id, c.title as target_title, '
            's.publish_time, s.from_chat_id, s.message_id '
            'FROM schedule s LEFT JOIN channels c ON s.target_chat_id=c.chat_id '
            'WHERE s.sent=0 ORDER BY s.publish_time'
        )
        return cur.fetchall()

    def add_schedule(
        self,
        service: str,
        from_chat: int | None,
        msg_id: int | None,
        target: int,
        pub_time: str,
        text: str | None = None,
<<<<<<< HEAD
=======

>>>>>>> ff65da99
        attachments: list[str] | None = None,
    ):
        self.db.execute(
            'INSERT INTO schedule (service, from_chat_id, message_id, target_chat_id, msg_text, attachments, publish_time) VALUES (?, ?, ?, ?, ?, ?, ?)',
            (service, from_chat, msg_id, target, text, json.dumps(attachments or []), pub_time),
<<<<<<< HEAD
=======

>>>>>>> ff65da99
        )
        self.db.commit()
        logging.info('Scheduled %s to %s at %s', service, target, pub_time)

    def remove_schedule(self, sid: int):
        self.db.execute('DELETE FROM schedule WHERE id=?', (sid,))
        self.db.commit()
        logging.info('Cancelled schedule %s', sid)

    def update_schedule_time(self, sid: int, pub_time: str):
        self.db.execute('UPDATE schedule SET publish_time=? WHERE id=?', (pub_time, sid))
        self.db.commit()
        logging.info('Rescheduled %s to %s', sid, pub_time)

    @staticmethod
    def format_user(user_id: int, username: str | None) -> str:
        label = f"@{username}" if username else str(user_id)
        return f"[{label}](tg://user?id={user_id})"

    @staticmethod
    def parse_offset(offset: str) -> timedelta:
        sign = -1 if offset.startswith('-') else 1
        h, m = offset.lstrip('+-').split(':')
        return timedelta(minutes=sign * (int(h) * 60 + int(m)))

    def format_time(self, ts: str, offset: str) -> str:
        dt = datetime.fromisoformat(ts)
        dt += self.parse_offset(offset)
        return dt.strftime('%H:%M %d.%m.%Y')

    def get_tz_offset(self, user_id: int) -> str:
        cur = self.db.execute('SELECT tz_offset FROM users WHERE user_id=?', (user_id,))
        row = cur.fetchone()
        return row['tz_offset'] if row and row['tz_offset'] else TZ_OFFSET

    def is_authorized(self, user_id):
        return self.get_user(user_id) is not None

    def is_superadmin(self, user_id):
        row = self.get_user(user_id)
        return row and row['is_superadmin']

    async def handle_message(self, message):
        text = message.get('text', '')
        user_id = message['from']['id']
        username = message['from'].get('username')

        # first /start registers superadmin or puts user in queue
        if text.startswith('/start'):
            if self.get_user(user_id):
                await self.api_request('sendMessage', {
                    'chat_id': user_id,
                    'text': 'Bot is working'
                })
                return

            if self.is_rejected(user_id):
                await self.api_request('sendMessage', {
                    'chat_id': user_id,
                    'text': 'Access denied by administrator'
                })
                return

            if self.is_pending(user_id):
                await self.api_request('sendMessage', {
                    'chat_id': user_id,
                    'text': 'Awaiting approval'
                })
                return

            cur = self.db.execute('SELECT COUNT(*) FROM users')
            user_count = cur.fetchone()[0]
            if user_count == 0:
                self.db.execute('INSERT INTO users (user_id, username, is_superadmin, tz_offset) VALUES (?, ?, 1, ?)', (user_id, username, TZ_OFFSET))
                self.db.commit()
                logging.info('Registered %s as superadmin', user_id)
                await self.api_request('sendMessage', {
                    'chat_id': user_id,
                    'text': 'You are superadmin'
                })
                return

            if self.pending_count() >= 10:
                await self.api_request('sendMessage', {
                    'chat_id': user_id,
                    'text': 'Registration queue full, try later'
                })
                logging.info('Registration rejected for %s due to full queue', user_id)
                return

            self.db.execute(
                'INSERT OR IGNORE INTO pending_users (user_id, username, requested_at) VALUES (?, ?, ?)',
                (user_id, username, datetime.utcnow().isoformat())
            )
            self.db.commit()
            logging.info('User %s added to pending queue', user_id)
            await self.api_request('sendMessage', {
                'chat_id': user_id,
                'text': 'Registration pending approval'
            })
            return

        if text.startswith('/add_user') and self.is_superadmin(user_id):
            parts = text.split()
            if len(parts) == 2:
                uid = int(parts[1])
                if not self.get_user(uid):
                    self.db.execute('INSERT INTO users (user_id) VALUES (?)', (uid,))
                    self.db.commit()
                await self.api_request('sendMessage', {
                    'chat_id': user_id,
                    'text': f'User {uid} added'
                })
            return

        if text.startswith('/remove_user') and self.is_superadmin(user_id):
            parts = text.split()
            if len(parts) == 2:
                uid = int(parts[1])
                self.db.execute('DELETE FROM users WHERE user_id=?', (uid,))
                self.db.commit()
                await self.api_request('sendMessage', {
                    'chat_id': user_id,
                    'text': f'User {uid} removed'
                })
            return

        if text.startswith('/tz'):
            parts = text.split()
            if not self.is_authorized(user_id):
                await self.api_request('sendMessage', {'chat_id': user_id, 'text': 'Not authorized'})
                return
            if len(parts) != 2:
                await self.api_request('sendMessage', {'chat_id': user_id, 'text': 'Usage: /tz +02:00'})
                return
            try:
                self.parse_offset(parts[1])
            except Exception:
                await self.api_request('sendMessage', {'chat_id': user_id, 'text': 'Invalid offset'})
                return
            self.db.execute('UPDATE users SET tz_offset=? WHERE user_id=?', (parts[1], user_id))
            self.db.commit()
            await self.api_request('sendMessage', {'chat_id': user_id, 'text': f'Timezone set to {parts[1]}'})
            return

        if text.startswith('/list_users') and self.is_superadmin(user_id):
            cur = self.db.execute('SELECT user_id, username, is_superadmin FROM users')
            rows = cur.fetchall()
            msg = '\n'.join(
                f"{self.format_user(r['user_id'], r['username'])} {'(admin)' if r['is_superadmin'] else ''}"
                for r in rows
            )
            await self.api_request('sendMessage', {
                'chat_id': user_id,
                'text': msg or 'No users',
                'parse_mode': 'Markdown'
            })
            return

        if text.startswith('/pending') and self.is_superadmin(user_id):
            cur = self.db.execute('SELECT user_id, username, requested_at FROM pending_users')
            rows = cur.fetchall()
            if not rows:
                await self.api_request('sendMessage', {'chat_id': user_id, 'text': 'No pending users'})
                return

            msg = '\n'.join(
                f"{self.format_user(r['user_id'], r['username'])} requested {r['requested_at']}"
                for r in rows
            )
            keyboard = {
                'inline_keyboard': [
                    [
                        {'text': 'Approve', 'callback_data': f'approve:{r["user_id"]}'},
                        {'text': 'Reject', 'callback_data': f'reject:{r["user_id"]}'}
                    ]
                    for r in rows
                ]
            }
            await self.api_request('sendMessage', {
                'chat_id': user_id,
                'text': msg,
                'parse_mode': 'Markdown',
                'reply_markup': keyboard
            })
            return

        if text.startswith('/approve') and self.is_superadmin(user_id):
            parts = text.split()
            if len(parts) == 2:
                uid = int(parts[1])
                if self.approve_user(uid):
                    cur = self.db.execute('SELECT username FROM users WHERE user_id=?', (uid,))
                    row = cur.fetchone()
                    uname = row['username'] if row else None
                    await self.api_request('sendMessage', {
                        'chat_id': user_id,
                        'text': f'{self.format_user(uid, uname)} approved',
                        'parse_mode': 'Markdown'
                    })
                    await self.api_request('sendMessage', {'chat_id': uid, 'text': 'You are approved'})
                else:
                    await self.api_request('sendMessage', {'chat_id': user_id, 'text': 'User not in pending list'})
            return

        if text.startswith('/reject') and self.is_superadmin(user_id):
            parts = text.split()
            if len(parts) == 2:
                uid = int(parts[1])
                if self.reject_user(uid):
                    cur = self.db.execute('SELECT username FROM rejected_users WHERE user_id=?', (uid,))
                    row = cur.fetchone()
                    uname = row['username'] if row else None
                    await self.api_request('sendMessage', {
                        'chat_id': user_id,
                        'text': f'{self.format_user(uid, uname)} rejected',
                        'parse_mode': 'Markdown'
                    })
                    await self.api_request('sendMessage', {'chat_id': uid, 'text': 'Your registration was rejected'})
                else:
                    await self.api_request('sendMessage', {'chat_id': user_id, 'text': 'User not in pending list'})
            return

        if text.startswith('/channels') and self.is_superadmin(user_id):
            cur = self.db.execute('SELECT chat_id, title FROM channels')
            rows = cur.fetchall()
            msg = '\n'.join(f"{r['title']} ({r['chat_id']})" for r in rows)
            await self.api_request('sendMessage', {'chat_id': user_id, 'text': msg or 'No channels'})
            return

        if text.startswith('/vkgroups') and self.is_superadmin(user_id):
            cur = self.db.execute('SELECT group_id, name FROM vk_groups')
            rows = cur.fetchall()
            msg = '\n'.join(f"{r['name']} ({r['group_id']})" for r in rows)
            await self.api_request('sendMessage', {'chat_id': user_id, 'text': msg or 'No groups'})
            return

        if text.startswith('/refresh_vkgroups') and self.is_superadmin(user_id):
            await self.load_vk_groups()
            cur = self.db.execute('SELECT group_id, name FROM vk_groups')
            rows = cur.fetchall()
            msg = '\n'.join(f"{r['name']} ({r['group_id']})" for r in rows)
            await self.api_request('sendMessage', {'chat_id': user_id, 'text': msg or 'No groups'})
            return

<<<<<<< HEAD
=======

>>>>>>> ff65da99
        if text.startswith('/history'):
            cur = self.db.execute(
                'SELECT target_chat_id, sent_at FROM schedule WHERE sent=1 ORDER BY sent_at DESC LIMIT 10'
            )
            rows = cur.fetchall()
            offset = self.get_tz_offset(user_id)
            msg = '\n'.join(
                f"{r['target_chat_id']} at {self.format_time(r['sent_at'], offset)}"
                for r in rows
            )
            await self.api_request('sendMessage', {'chat_id': user_id, 'text': msg or 'No history'})
            return

        if text.startswith('/scheduled') and self.is_authorized(user_id):
            rows = self.list_scheduled()
            if not rows:
                await self.api_request('sendMessage', {'chat_id': user_id, 'text': 'No scheduled posts'})
                return
            offset = self.get_tz_offset(user_id)
            for r in rows:
                ok = False
                try:
                    resp = await self.api_request('forwardMessage', {
                        'chat_id': user_id,
                        'from_chat_id': r['from_chat_id'],
                        'message_id': r['message_id']
                    })
                    ok = resp.get('ok', False)
                    if not ok and resp.get('error_code') == 400 and 'not' in resp.get('description', '').lower():
                        resp = await self.api_request('copyMessage', {
                            'chat_id': user_id,
                            'from_chat_id': r['from_chat_id'],
                            'message_id': r['message_id']
                        })
                        ok = resp.get('ok', False)
                except Exception:
                    logging.exception('Failed to forward message %s', r['id'])
                if not ok:
                    link = None
                    if str(r['from_chat_id']).startswith('-100'):
                        cid = str(r['from_chat_id'])[4:]
                        link = f'https://t.me/c/{cid}/{r["message_id"]}'
                    await self.api_request('sendMessage', {
                        'chat_id': user_id,
                        'text': link or f'Message {r["message_id"]} from {r["from_chat_id"]}'
                    })
                keyboard = {
                    'inline_keyboard': [[
                        {'text': 'Cancel', 'callback_data': f'cancel:{r["id"]}'},
                        {'text': 'Reschedule', 'callback_data': f'resch:{r["id"]}'}
                    ]]
                }
                target = (
                    f"{r['target_title']} ({r['target_chat_id']})"
                    if r['target_title'] else str(r['target_chat_id'])
                )
                await self.api_request('sendMessage', {
                    'chat_id': user_id,
                    'text': f"{r['id']}: {target} at {self.format_time(r['publish_time'], offset)}",
                    'reply_markup': keyboard
                })
            return

        # handle time input for scheduling
        if user_id in self.pending and 'await_time' in self.pending[user_id]:
            time_str = text.strip()
            try:
                if len(time_str.split()) == 1:
                    dt = datetime.strptime(time_str, '%H:%M')
                    pub_time = datetime.combine(date.today(), dt.time())
                else:
                    pub_time = datetime.strptime(time_str, '%d.%m.%Y %H:%M')
            except ValueError:
                await self.api_request('sendMessage', {
                    'chat_id': user_id,
                    'text': 'Invalid time format'
                })
                return
            offset = self.get_tz_offset(user_id)
            pub_time_utc = pub_time - self.parse_offset(offset)
            if pub_time_utc <= datetime.utcnow():
                await self.api_request('sendMessage', {
                    'chat_id': user_id,
                    'text': 'Time must be in future'
                })
                return
            data = self.pending.pop(user_id)
            if 'reschedule_id' in data:
                self.update_schedule_time(data['reschedule_id'], pub_time_utc.isoformat())
                await self.api_request('sendMessage', {
                    'chat_id': user_id,
                    'text': f'Rescheduled for {self.format_time(pub_time_utc.isoformat(), offset)}'
                })
            else:
                service = data.get('service', 'tg')
                if service == 'tg':
                    test = await self.api_request(
                        'forwardMessage',
                        {
                            'chat_id': user_id,
                            'from_chat_id': data['from_chat_id'],
                            'message_id': data['message_id']
                        }
                    )
                    if not test.get('ok'):
                        await self.api_request('sendMessage', {
                            'chat_id': user_id,
                            'text': f"Add the bot to channel {data['from_chat_id']} (reader role) first"
                        })
                        return
                self.add_schedule(
                    service,
                    data.get('from_chat_id'),
                    data.get('message_id'),
                    data.get('target'),
                    pub_time_utc.isoformat(),
                    data.get('msg_text'),
<<<<<<< HEAD
                    data.get('attachments'),
=======

                    data.get('attachments'),

>>>>>>> ff65da99
                )
                await self.api_request('sendMessage', {
                    'chat_id': user_id,
                    'text': f"Scheduled for {self.format_time(pub_time_utc.isoformat(), offset)}"
                })
            return

        # start scheduling on forwarded message
        if 'forward_from_chat' in message and self.is_authorized(user_id):
            from_chat = message['forward_from_chat']['id']
            msg_id = message['forward_from_message_id']
<<<<<<< HEAD
=======

>>>>>>> ff65da99
            attachments = []
            if 'photo' in message:
                attachments = [p['file_id'] for p in message['photo']]
            self.pending[user_id] = {
                'from_chat_id': from_chat,
                'message_id': msg_id,
                'msg_text': message.get('text')
                or message.get('caption', ''),
                'attachments': attachments,
<<<<<<< HEAD
=======

>>>>>>> ff65da99
            }
            keyboard = {
                'inline_keyboard': [[
                    {'text': 'Telegram', 'callback_data': 'svc:tg'},
                    {'text': 'VK', 'callback_data': 'svc:vk'}
                ]]
            }
            await self.api_request('sendMessage', {
                'chat_id': user_id,
                'text': 'Select service',
                'reply_markup': keyboard
            })
            return
        else:
            if not self.is_authorized(user_id):
                await self.api_request('sendMessage', {
                    'chat_id': user_id,
                    'text': 'Not authorized'
                })
            else:
                await self.api_request('sendMessage', {
                    'chat_id': user_id,
                    'text': 'Please forward a post from a channel'
                })

    async def handle_callback(self, query):
        user_id = query['from']['id']
        data = query['data']
        if data.startswith('svc:') and user_id in self.pending:
            svc = data.split(':')[1]
            self.pending[user_id]['service'] = svc
            if svc == 'tg':
                cur = self.db.execute('SELECT chat_id, title FROM channels')
                rows = cur.fetchall()
                if not rows:
                    await self.api_request('sendMessage', {'chat_id': user_id, 'text': 'No channels available'})
                    self.pending.pop(user_id, None)
                    return
                keyboard = {
                    'inline_keyboard': [[{'text': r['title'], 'callback_data': f'tgch:{r["chat_id"]}'}] for r in rows]
                }
                await self.api_request('sendMessage', {'chat_id': user_id, 'text': 'Select channel', 'reply_markup': keyboard})
            else:
                cur = self.db.execute('SELECT group_id, name FROM vk_groups')
                rows = cur.fetchall()
                if not rows:
                    await self.api_request('sendMessage', {'chat_id': user_id, 'text': 'No groups available'})
                    self.pending.pop(user_id, None)
                    return
                keyboard = {
                    'inline_keyboard': [[{'text': r['name'], 'callback_data': f'vkgrp:{r["group_id"]}'}] for r in rows]
                }
                await self.api_request('sendMessage', {'chat_id': user_id, 'text': 'Select VK group', 'reply_markup': keyboard})
        elif data.startswith('tgch:') and user_id in self.pending:
            self.pending[user_id]['target'] = int(data.split(':')[1])
            self.pending[user_id]['await_time'] = True
            keyboard = {'inline_keyboard': [[{'text': 'Now', 'callback_data': 'sendnow'}]]}
            await self.api_request('sendMessage', {'chat_id': user_id, 'text': 'Enter time (HH:MM or DD.MM.YYYY HH:MM) or choose Now', 'reply_markup': keyboard})
        elif data.startswith('vkgrp:') and user_id in self.pending:
            self.pending[user_id]['target'] = int(data.split(':')[1])
            self.pending[user_id]['await_time'] = True
            keyboard = {'inline_keyboard': [[{'text': 'Now', 'callback_data': 'sendnow'}]]}
            await self.api_request('sendMessage', {'chat_id': user_id, 'text': 'Enter time (HH:MM or DD.MM.YYYY HH:MM) or choose Now', 'reply_markup': keyboard})
        elif data == 'sendnow' and user_id in self.pending:
            info = self.pending.pop(user_id)
            await self.publish_row({
                'service': info.get('service', 'tg'),
                'from_chat_id': info.get('from_chat_id'),
                'message_id': info.get('message_id'),
                'target_chat_id': info.get('target'),
                'msg_text': info.get('msg_text'),
<<<<<<< HEAD
                'attachments': info.get('attachments'),
=======

                'attachments': info.get('attachments'),

>>>>>>> ff65da99
                'id': None,
            })
            await self.api_request('sendMessage', {'chat_id': user_id, 'text': 'Sent'})
        elif data.startswith('approve:') and self.is_superadmin(user_id):
            uid = int(data.split(':')[1])
            if self.approve_user(uid):
                cur = self.db.execute('SELECT username FROM users WHERE user_id=?', (uid,))
                row = cur.fetchone()
                uname = row['username'] if row else None
                await self.api_request('sendMessage', {
                    'chat_id': user_id,
                    'text': f'{self.format_user(uid, uname)} approved',
                    'parse_mode': 'Markdown'
                })
                await self.api_request('sendMessage', {'chat_id': uid, 'text': 'You are approved'})
            else:
                await self.api_request('sendMessage', {'chat_id': user_id, 'text': 'User not in pending list'})
        elif data.startswith('reject:') and self.is_superadmin(user_id):
            uid = int(data.split(':')[1])
            if self.reject_user(uid):
                cur = self.db.execute('SELECT username FROM rejected_users WHERE user_id=?', (uid,))
                row = cur.fetchone()
                uname = row['username'] if row else None
                await self.api_request('sendMessage', {
                    'chat_id': user_id,
                    'text': f'{self.format_user(uid, uname)} rejected',
                    'parse_mode': 'Markdown'
                })
                await self.api_request('sendMessage', {'chat_id': uid, 'text': 'Your registration was rejected'})
            else:
                await self.api_request('sendMessage', {'chat_id': user_id, 'text': 'User not in pending list'})
        elif data.startswith('cancel:') and self.is_authorized(user_id):
            sid = int(data.split(':')[1])
            self.remove_schedule(sid)
            await self.api_request('sendMessage', {'chat_id': user_id, 'text': f'Schedule {sid} cancelled'})
        elif data.startswith('resch:') and self.is_authorized(user_id):
            sid = int(data.split(':')[1])
            self.pending[user_id] = {'reschedule_id': sid, 'await_time': True}
            await self.api_request('sendMessage', {'chat_id': user_id, 'text': 'Enter new time'})
        await self.api_request('answerCallbackQuery', {'callback_query_id': query['id']})


    async def process_due(self):
        """Publish due scheduled messages."""
        now = datetime.utcnow().isoformat()
        logging.info("Scheduler check at %s", now)
        cur = self.db.execute(
            'SELECT * FROM schedule WHERE sent=0 AND publish_time<=? ORDER BY publish_time',
            (now,),
        )
        rows = cur.fetchall()
        logging.info("Due ids: %s", [r['id'] for r in rows])
        for row in rows:
            try:
                ok = await self.publish_row(row)
                if ok:
                    self.db.execute(
                        'UPDATE schedule SET sent=1, sent_at=? WHERE id=?',
                        (datetime.utcnow().isoformat(), row['id']),
                    )
                    self.db.commit()
                    logging.info('Published schedule %s', row['id'])
            except Exception:
                logging.exception('Error publishing schedule %s', row['id'])

    async def schedule_loop(self):
        """Background scheduler running at configurable intervals."""

        try:
            logging.info("Scheduler loop started")
            while self.running:
                await self.process_due()
                await asyncio.sleep(SCHED_INTERVAL_SEC)
        except asyncio.CancelledError:
            pass


async def ensure_webhook(bot: Bot, base_url: str):
    expected = base_url.rstrip('/') + '/webhook'
    info = await bot.api_request('getWebhookInfo')
    current = info.get('result', {}).get('url')
    if current != expected:
        logging.info('Registering webhook %s', expected)
        resp = await bot.api_request('setWebhook', {'url': expected})
        if not resp.get('ok'):
            logging.error('Failed to register webhook: %s', resp)
            raise RuntimeError(f"Webhook registration failed: {resp}")
        logging.info('Webhook registered successfully')
    else:
        logging.info('Webhook already registered at %s', current)

async def handle_webhook(request):
    bot: Bot = request.app['bot']
    try:
        data = await request.json()
        logging.info("Received webhook: %s", data)
    except Exception:
        logging.exception("Invalid webhook payload")
        return web.Response(text='bad request', status=400)
    try:
        await bot.handle_update(data)
    except Exception:
        logging.exception("Error handling update")
        return web.Response(text='error', status=500)
    return web.Response(text='ok')

def create_app():
    app = web.Application()

    token = os.getenv("TELEGRAM_BOT_TOKEN")
    if not token:
        raise RuntimeError("TELEGRAM_BOT_TOKEN not found in environment variables")

    bot = Bot(token, DB_PATH)
    app['bot'] = bot

    app.router.add_post('/webhook', handle_webhook)

    webhook_base = WEBHOOK_URL

    async def start_background(app: web.Application):
        logging.info("Application startup")
        try:
            await bot.start()
            await ensure_webhook(bot, webhook_base)
        except Exception:
            logging.exception("Error during startup")
            raise
        app['schedule_task'] = asyncio.create_task(bot.schedule_loop())

    async def cleanup_background(app: web.Application):
        await bot.close()
        app['schedule_task'].cancel()
        with contextlib.suppress(asyncio.CancelledError):
            await app['schedule_task']


    app.on_startup.append(start_background)
    app.on_cleanup.append(cleanup_background)

    return app


if __name__ == '__main__':

    web.run_app(create_app(), port=int(os.getenv("PORT", 8080)))

<|MERGE_RESOLUTION|>--- conflicted
+++ resolved
@@ -43,13 +43,9 @@
             message_id INTEGER,
             target_chat_id INTEGER,
             msg_text TEXT,
-<<<<<<< HEAD
+
             attachments TEXT,
-=======
-
-            attachments TEXT,
-
->>>>>>> ff65da99
+
             publish_time TEXT,
             sent INTEGER DEFAULT 0,
             sent_at TEXT
@@ -71,13 +67,9 @@
             self.db.execute(stmt)
         self.db.commit()
         self.vk_token = os.getenv("VK_TOKEN")
-<<<<<<< HEAD
+
         self.vk_group_id = os.getenv("VK_GROUP_ID")
-=======
-
-        self.vk_group_id = os.getenv("VK_GROUP_ID")
-
->>>>>>> ff65da99
+
         # ensure new columns exist when upgrading
         for table, column in (
             ("users", "username"),
@@ -86,13 +78,9 @@
             ("rejected_users", "username"),
             ("schedule", "service"),
             ("schedule", "msg_text"),
-<<<<<<< HEAD
+
             ("schedule", "attachments"),
-=======
-
-            ("schedule", "attachments"),
-
->>>>>>> ff65da99
+
         ):
             cur = self.db.execute(f"PRAGMA table_info({table})")
             names = [r[1] for r in cur.fetchall()]
@@ -130,10 +118,7 @@
                     logging.error("Failed to publish telegram message: %s", resp)
                     return False
             else:
-<<<<<<< HEAD
-=======
-
->>>>>>> ff65da99
+
                 msg = (
                     row.get("msg_text", "")
                     if isinstance(row, dict)
@@ -141,10 +126,7 @@
                 )
                 if not msg:
                     msg = "Forwarded from Telegram"
-<<<<<<< HEAD
-=======
-
->>>>>>> ff65da99
+
                 attachments = []
                 attach_list = row.get("attachments") if isinstance(row, dict) else row["attachments"]
                 if attach_list:
@@ -161,10 +143,7 @@
                         ) as resp:
                             data = await resp.read()
                         # upload to VK
-<<<<<<< HEAD
-=======
-
->>>>>>> ff65da99
+
                         up = await self.vk_request(
                             "photos.getWallUploadServer",
                             {"group_id": row["target_chat_id"]},
@@ -175,10 +154,7 @@
                             )
                             attachments = []
                             break
-<<<<<<< HEAD
-=======
-
->>>>>>> ff65da99
+
                         url = up.get("response", {}).get("upload_url")
                         if not url:
                             continue
@@ -203,10 +179,7 @@
                 if attachments:
                     params["attachments"] = ",".join(attachments)
                 resp = await self.vk_request("wall.post", params)
-<<<<<<< HEAD
-=======
-
->>>>>>> ff65da99
+
                 if "response" not in resp:
                     logging.error("Failed to publish VK message: %s", resp)
                     return False
@@ -264,10 +237,7 @@
                 logging.info("VK call %s succeeded", method)
             return result
 
-<<<<<<< HEAD
-=======
-
->>>>>>> ff65da99
+
     async def vk_upload(self, url: str, data: bytes) -> dict:
         async with self.session.post(url, data={"photo": data}) as resp:
             text = await resp.text()
@@ -277,18 +247,12 @@
                 logging.exception("Invalid VK upload response: %s", text)
                 return {}
 
-<<<<<<< HEAD
-=======
-
->>>>>>> ff65da99
+
     async def load_vk_groups(self):
         if not self.vk_token:
             return
 
-<<<<<<< HEAD
-=======
-
->>>>>>> ff65da99
+
         groups: list[dict] = []
         resp = await self.vk_request("groups.get", {"extended": 1, "filter": "admin"})
         if "response" in resp:
@@ -309,10 +273,7 @@
             self.db.execute(
                 "INSERT OR REPLACE INTO vk_groups (group_id, name) VALUES (?, ?)",
                 (g.get("id") or g.get("group_id"), g.get("name", "")),
-<<<<<<< HEAD
-=======
-
->>>>>>> ff65da99
+
             )
         self.db.commit()
 
@@ -405,19 +366,13 @@
         target: int,
         pub_time: str,
         text: str | None = None,
-<<<<<<< HEAD
-=======
-
->>>>>>> ff65da99
+
         attachments: list[str] | None = None,
     ):
         self.db.execute(
             'INSERT INTO schedule (service, from_chat_id, message_id, target_chat_id, msg_text, attachments, publish_time) VALUES (?, ?, ?, ?, ?, ?, ?)',
             (service, from_chat, msg_id, target, text, json.dumps(attachments or []), pub_time),
-<<<<<<< HEAD
-=======
-
->>>>>>> ff65da99
+
         )
         self.db.commit()
         logging.info('Scheduled %s to %s at %s', service, target, pub_time)
@@ -663,10 +618,7 @@
             await self.api_request('sendMessage', {'chat_id': user_id, 'text': msg or 'No groups'})
             return
 
-<<<<<<< HEAD
-=======
-
->>>>>>> ff65da99
+
         if text.startswith('/history'):
             cur = self.db.execute(
                 'SELECT target_chat_id, sent_at FROM schedule WHERE sent=1 ORDER BY sent_at DESC LIMIT 10'
@@ -784,13 +736,9 @@
                     data.get('target'),
                     pub_time_utc.isoformat(),
                     data.get('msg_text'),
-<<<<<<< HEAD
+
                     data.get('attachments'),
-=======
-
-                    data.get('attachments'),
-
->>>>>>> ff65da99
+
                 )
                 await self.api_request('sendMessage', {
                     'chat_id': user_id,
@@ -802,10 +750,7 @@
         if 'forward_from_chat' in message and self.is_authorized(user_id):
             from_chat = message['forward_from_chat']['id']
             msg_id = message['forward_from_message_id']
-<<<<<<< HEAD
-=======
-
->>>>>>> ff65da99
+
             attachments = []
             if 'photo' in message:
                 attachments = [p['file_id'] for p in message['photo']]
@@ -815,10 +760,7 @@
                 'msg_text': message.get('text')
                 or message.get('caption', ''),
                 'attachments': attachments,
-<<<<<<< HEAD
-=======
-
->>>>>>> ff65da99
+
             }
             keyboard = {
                 'inline_keyboard': [[
@@ -890,13 +832,9 @@
                 'message_id': info.get('message_id'),
                 'target_chat_id': info.get('target'),
                 'msg_text': info.get('msg_text'),
-<<<<<<< HEAD
+
                 'attachments': info.get('attachments'),
-=======
-
-                'attachments': info.get('attachments'),
-
->>>>>>> ff65da99
+
                 'id': None,
             })
             await self.api_request('sendMessage', {'chat_id': user_id, 'text': 'Sent'})
