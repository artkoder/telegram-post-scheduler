--- conflicted
+++ resolved
@@ -111,13 +111,9 @@
             return False
         self.db.execute('DELETE FROM pending_users WHERE user_id=?', (uid,))
         self.db.execute('INSERT OR IGNORE INTO users (user_id) VALUES (?)', (uid,))
-<<<<<<< HEAD
+
         self.db.execute('DELETE FROM rejected_users WHERE user_id=?', (uid,))
-=======
-
-        self.db.execute('DELETE FROM rejected_users WHERE user_id=?', (uid,))
-
->>>>>>> ee6e9d2a
+
         self.db.commit()
         logging.info('Approved user %s', uid)
         return True
@@ -126,10 +122,7 @@
         if not self.is_pending(uid):
             return False
         self.db.execute('DELETE FROM pending_users WHERE user_id=?', (uid,))
-<<<<<<< HEAD
-=======
-
->>>>>>> ee6e9d2a
+
         self.db.execute(
             'INSERT OR REPLACE INTO rejected_users (user_id, rejected_at) VALUES (?, ?)',
             (uid, datetime.utcnow().isoformat()),
@@ -142,10 +135,7 @@
         cur = self.db.execute('SELECT 1 FROM rejected_users WHERE user_id=?', (user_id,))
         return cur.fetchone() is not None
 
-<<<<<<< HEAD
-=======
-
->>>>>>> ee6e9d2a
+
     def is_authorized(self, user_id):
         return self.get_user(user_id) is not None
 
@@ -173,10 +163,7 @@
                 })
                 return
 
-<<<<<<< HEAD
-=======
-
->>>>>>> ee6e9d2a
+
             if self.is_pending(user_id):
                 await self.api_request('sendMessage', {
                     'chat_id': user_id,
@@ -251,10 +238,7 @@
         if text.startswith('/pending') and self.is_superadmin(user_id):
             cur = self.db.execute('SELECT user_id, requested_at FROM pending_users')
             rows = cur.fetchall()
-<<<<<<< HEAD
-=======
-
->>>>>>> ee6e9d2a
+
             if not rows:
                 await self.api_request('sendMessage', {'chat_id': user_id, 'text': 'No pending users'})
                 return
@@ -274,10 +258,7 @@
                 'text': msg,
                 'reply_markup': keyboard
             })
-<<<<<<< HEAD
-=======
-
->>>>>>> ee6e9d2a
+
             return
 
         if text.startswith('/approve') and self.is_superadmin(user_id):
@@ -287,10 +268,7 @@
                 if self.approve_user(uid):
                     await self.api_request('sendMessage', {'chat_id': user_id, 'text': f'User {uid} approved'})
                     await self.api_request('sendMessage', {'chat_id': uid, 'text': 'You are approved'})
-<<<<<<< HEAD
-=======
-
->>>>>>> ee6e9d2a
+
                 else:
                     await self.api_request('sendMessage', {'chat_id': user_id, 'text': 'User not in pending list'})
             return
@@ -301,22 +279,15 @@
                 uid = int(parts[1])
                 if self.reject_user(uid):
                     await self.api_request('sendMessage', {'chat_id': user_id, 'text': f'User {uid} rejected'})
-<<<<<<< HEAD
+
                     await self.api_request('sendMessage', {'chat_id': uid, 'text': 'Your registration was rejected'})
-=======
-
-                    await self.api_request('sendMessage', {'chat_id': uid, 'text': 'Your registration was rejected'})
-
->>>>>>> ee6e9d2a
+
                 else:
                     await self.api_request('sendMessage', {'chat_id': user_id, 'text': 'User not in pending list'})
             return
 
-<<<<<<< HEAD
         if text.startswith('/channels') and self.is_superadmin(user_id):
-=======
-        if text.startswith('/channels'):
->>>>>>> ee6e9d2a
+
             cur = self.db.execute('SELECT chat_id, title FROM channels')
             rows = cur.fetchall()
             msg = '\n'.join(f"{r['title']} ({r['chat_id']})" for r in rows)
