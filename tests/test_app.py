import os
import sys
import pytest
from aiohttp import web

sys.path.append(os.path.dirname(os.path.dirname(__file__)))
from main import create_app, Bot

os.environ.setdefault("TELEGRAM_BOT_TOKEN", "dummy")

@pytest.mark.asyncio
async def test_startup_cleanup():
    app = create_app()

    async def dummy(method, data=None):
        return {"ok": True}

    app['bot'].api_request = dummy  # type: ignore

    runner = web.AppRunner(app)
    await runner.setup()
    await runner.cleanup()

@pytest.mark.asyncio
async def test_registration_queue(tmp_path):
    bot = Bot("dummy", str(tmp_path / "db.sqlite"))

<<<<<<< HEAD
=======

>>>>>>> ee6e9d2a
    calls = []

    async def dummy(method, data=None):
        calls.append((method, data))
<<<<<<< HEAD
=======

>>>>>>> ee6e9d2a
        return {"ok": True}

    bot.api_request = dummy  # type: ignore
    await bot.start()

    await bot.handle_update({"message": {"text": "/start", "from": {"id": 1}}})
    row = bot.get_user(1)
    assert row and row["is_superadmin"] == 1

    await bot.handle_update({"message": {"text": "/start", "from": {"id": 2}}})
    assert bot.is_pending(2)

<<<<<<< HEAD
=======

>>>>>>> ee6e9d2a
    # reject user 2 and ensure they cannot re-register
    bot.reject_user(2)
    await bot.handle_update({"message": {"text": "/start", "from": {"id": 2}}})
    assert bot.is_rejected(2)
    assert not bot.is_pending(2)
    assert calls[-1][0] == 'sendMessage'
    assert calls[-1][1]['text'] == 'Access denied by administrator'

<<<<<<< HEAD
=======

>>>>>>> ee6e9d2a
    await bot.close()


@pytest.mark.asyncio
async def test_superadmin_user_management(tmp_path):
    bot = Bot("dummy", str(tmp_path / "db.sqlite"))

<<<<<<< HEAD
=======

>>>>>>> ee6e9d2a
    calls = []

    async def dummy(method, data=None):
        calls.append((method, data))
<<<<<<< HEAD
=======

>>>>>>> ee6e9d2a
        return {"ok": True}

    bot.api_request = dummy  # type: ignore
    await bot.start()

    await bot.handle_update({"message": {"text": "/start", "from": {"id": 1}}})
    await bot.handle_update({"message": {"text": "/start", "from": {"id": 2}}})
    await bot.handle_update({"message": {"text": "/pending", "from": {"id": 1}}})
    assert bot.is_pending(2)
<<<<<<< HEAD
=======

>>>>>>> ee6e9d2a
    pending_msg = calls[-1]
    assert pending_msg[0] == 'sendMessage'
    assert pending_msg[1]['reply_markup']['inline_keyboard'][0][0]['callback_data'] == 'approve:2'

<<<<<<< HEAD
=======

>>>>>>> ee6e9d2a
    await bot.handle_update({"message": {"text": "/approve 2", "from": {"id": 1}}})
    assert bot.get_user(2)
    assert not bot.is_pending(2)

    await bot.handle_update({"message": {"text": "/start", "from": {"id": 3}}})
    await bot.handle_update({"message": {"text": "/reject 3", "from": {"id": 1}}})
    assert not bot.is_pending(3)
    assert not bot.get_user(3)

    await bot.handle_update({"message": {"text": "/remove_user 2", "from": {"id": 1}}})
    assert not bot.get_user(2)

<<<<<<< HEAD
    await bot.close()


@pytest.mark.asyncio
async def test_channel_tracking(tmp_path):
    bot = Bot("dummy", str(tmp_path / "db.sqlite"))

    calls = []

    async def dummy(method, data=None):
        calls.append((method, data))
        return {"ok": True}

    bot.api_request = dummy  # type: ignore
    await bot.start()

    # register superadmin
    await bot.handle_update({"message": {"text": "/start", "from": {"id": 1}}})

    # bot added to channel
    await bot.handle_update({
        "my_chat_member": {
            "chat": {"id": -100, "title": "Chan"},
            "new_chat_member": {"status": "administrator"}
        }
    })
    cur = bot.db.execute('SELECT title FROM channels WHERE chat_id=?', (-100,))
    row = cur.fetchone()
    assert row and row["title"] == "Chan"

    await bot.handle_update({"message": {"text": "/channels", "from": {"id": 1}}})
    assert calls[-1][1]["text"] == "Chan (-100)"

    # non-admin cannot list channels
    await bot.handle_update({"message": {"text": "/start", "from": {"id": 2}}})
    await bot.handle_update({"message": {"text": "/channels", "from": {"id": 2}}})
    assert calls[-1][1]["text"] == "Not authorized"

    # bot removed from channel
    await bot.handle_update({
        "my_chat_member": {
            "chat": {"id": -100, "title": "Chan"},
            "new_chat_member": {"status": "left"}
        }
    })
    cur = bot.db.execute('SELECT * FROM channels WHERE chat_id=?', (-100,))
    assert cur.fetchone() is None

=======
>>>>>>> ee6e9d2a
    await bot.close()<|MERGE_RESOLUTION|>--- conflicted
+++ resolved
@@ -25,18 +25,13 @@
 async def test_registration_queue(tmp_path):
     bot = Bot("dummy", str(tmp_path / "db.sqlite"))
 
-<<<<<<< HEAD
-=======
 
->>>>>>> ee6e9d2a
+
     calls = []
 
     async def dummy(method, data=None):
         calls.append((method, data))
-<<<<<<< HEAD
-=======
 
->>>>>>> ee6e9d2a
         return {"ok": True}
 
     bot.api_request = dummy  # type: ignore
@@ -49,10 +44,7 @@
     await bot.handle_update({"message": {"text": "/start", "from": {"id": 2}}})
     assert bot.is_pending(2)
 
-<<<<<<< HEAD
-=======
 
->>>>>>> ee6e9d2a
     # reject user 2 and ensure they cannot re-register
     bot.reject_user(2)
     await bot.handle_update({"message": {"text": "/start", "from": {"id": 2}}})
@@ -61,10 +53,7 @@
     assert calls[-1][0] == 'sendMessage'
     assert calls[-1][1]['text'] == 'Access denied by administrator'
 
-<<<<<<< HEAD
-=======
 
->>>>>>> ee6e9d2a
     await bot.close()
 
 
@@ -72,18 +61,12 @@
 async def test_superadmin_user_management(tmp_path):
     bot = Bot("dummy", str(tmp_path / "db.sqlite"))
 
-<<<<<<< HEAD
-=======
 
->>>>>>> ee6e9d2a
     calls = []
 
     async def dummy(method, data=None):
         calls.append((method, data))
-<<<<<<< HEAD
-=======
 
->>>>>>> ee6e9d2a
         return {"ok": True}
 
     bot.api_request = dummy  # type: ignore
@@ -93,18 +76,12 @@
     await bot.handle_update({"message": {"text": "/start", "from": {"id": 2}}})
     await bot.handle_update({"message": {"text": "/pending", "from": {"id": 1}}})
     assert bot.is_pending(2)
-<<<<<<< HEAD
-=======
 
->>>>>>> ee6e9d2a
     pending_msg = calls[-1]
     assert pending_msg[0] == 'sendMessage'
     assert pending_msg[1]['reply_markup']['inline_keyboard'][0][0]['callback_data'] == 'approve:2'
 
-<<<<<<< HEAD
-=======
 
->>>>>>> ee6e9d2a
     await bot.handle_update({"message": {"text": "/approve 2", "from": {"id": 1}}})
     assert bot.get_user(2)
     assert not bot.is_pending(2)
@@ -117,8 +94,8 @@
     await bot.handle_update({"message": {"text": "/remove_user 2", "from": {"id": 1}}})
     assert not bot.get_user(2)
 
-<<<<<<< HEAD
     await bot.close()
+
 
 
 @pytest.mark.asyncio
@@ -166,6 +143,4 @@
     cur = bot.db.execute('SELECT * FROM channels WHERE chat_id=?', (-100,))
     assert cur.fetchone() is None
 
-=======
->>>>>>> ee6e9d2a
-    await bot.close()+    await bot.close()
