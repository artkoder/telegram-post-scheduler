import os
import re
import sys
import pytest
from aiohttp import web
from datetime import datetime, timedelta

sys.path.append(os.path.dirname(os.path.dirname(__file__)))
from main import create_app, Bot

os.environ.setdefault("TELEGRAM_BOT_TOKEN", "dummy")

@pytest.mark.asyncio
async def test_startup_cleanup():
    app = create_app()

    async def dummy(method, data=None):
        return {"ok": True}

    app['bot'].api_request = dummy  # type: ignore

    runner = web.AppRunner(app)
    await runner.setup()
    await runner.cleanup()

@pytest.mark.asyncio
async def test_registration_queue(tmp_path):
    bot = Bot("dummy", str(tmp_path / "db.sqlite"))

<<<<<<< HEAD
=======

>>>>>>> 4df7fb25
    calls = []

    async def dummy(method, data=None):
        calls.append((method, data))
        return {"ok": True}

    bot.api_request = dummy  # type: ignore
    await bot.start()

    await bot.handle_update({"message": {"text": "/start", "from": {"id": 1}}})
    row = bot.get_user(1)
    assert row and row["is_superadmin"] == 1

    await bot.handle_update({"message": {"text": "/start", "from": {"id": 2}}})
    assert bot.is_pending(2)

<<<<<<< HEAD
=======

>>>>>>> 4df7fb25
    # reject user 2 and ensure they cannot re-register
    bot.reject_user(2)
    await bot.handle_update({"message": {"text": "/start", "from": {"id": 2}}})
    assert bot.is_rejected(2)
    assert not bot.is_pending(2)
    assert calls[-1][0] == 'sendMessage'
    assert calls[-1][1]['text'] == 'Access denied by administrator'

<<<<<<< HEAD
=======

>>>>>>> 4df7fb25
    await bot.close()


@pytest.mark.asyncio
async def test_superadmin_user_management(tmp_path):
    bot = Bot("dummy", str(tmp_path / "db.sqlite"))

<<<<<<< HEAD
=======

>>>>>>> 4df7fb25
    calls = []

    async def dummy(method, data=None):
        calls.append((method, data))
<<<<<<< HEAD
=======

>>>>>>> 4df7fb25
        return {"ok": True}

    bot.api_request = dummy  # type: ignore
    await bot.start()

    await bot.handle_update({"message": {"text": "/start", "from": {"id": 1}}})
    await bot.handle_update({"message": {"text": "/start", "from": {"id": 2}}})
    await bot.handle_update({"message": {"text": "/pending", "from": {"id": 1}}})
    assert bot.is_pending(2)
<<<<<<< HEAD
=======

>>>>>>> 4df7fb25
    pending_msg = calls[-1]
    assert pending_msg[0] == 'sendMessage'
    assert pending_msg[1]['reply_markup']['inline_keyboard'][0][0]['callback_data'] == 'approve:2'
    assert 'tg://user?id=2' in pending_msg[1]['text']
    assert pending_msg[1]['parse_mode'] == 'Markdown'

<<<<<<< HEAD
=======

>>>>>>> 4df7fb25
    await bot.handle_update({"message": {"text": "/approve 2", "from": {"id": 1}}})
    assert bot.get_user(2)
    assert not bot.is_pending(2)

    await bot.handle_update({"message": {"text": "/start", "from": {"id": 3}}})
    await bot.handle_update({"message": {"text": "/reject 3", "from": {"id": 1}}})
    assert not bot.is_pending(3)
    assert not bot.get_user(3)

    await bot.handle_update({"message": {"text": "/remove_user 2", "from": {"id": 1}}})
    assert not bot.get_user(2)

    await bot.close()


<<<<<<< HEAD
=======

>>>>>>> 4df7fb25
@pytest.mark.asyncio
async def test_list_users_links(tmp_path):
    bot = Bot("dummy", str(tmp_path / "db.sqlite"))

    calls = []

    async def dummy(method, data=None):
        calls.append((method, data))
        return {"ok": True}

    bot.api_request = dummy  # type: ignore
    await bot.start()

    await bot.handle_update({"message": {"text": "/start", "from": {"id": 1, "username": "admin"}}})
    await bot.handle_update({"message": {"text": "/start", "from": {"id": 2, "username": "user"}}})
    bot.approve_user(2)

    await bot.handle_update({"message": {"text": "/list_users", "from": {"id": 1}}})
    msg = calls[-1][1]
    assert msg['parse_mode'] == 'Markdown'
    assert 'tg://user?id=1' in msg['text']
    assert 'tg://user?id=2' in msg['text']

    await bot.close()


<<<<<<< HEAD
=======

>>>>>>> 4df7fb25
@pytest.mark.asyncio
async def test_channel_tracking(tmp_path):
    bot = Bot("dummy", str(tmp_path / "db.sqlite"))

    calls = []

    async def dummy(method, data=None):
        calls.append((method, data))
        return {"ok": True}

    bot.api_request = dummy  # type: ignore
    await bot.start()

    # register superadmin
    await bot.handle_update({"message": {"text": "/start", "from": {"id": 1}}})

    # bot added to channel
    await bot.handle_update({
        "my_chat_member": {
            "chat": {"id": -100, "title": "Chan"},
            "new_chat_member": {"status": "administrator"}
        }
    })
    cur = bot.db.execute('SELECT title FROM channels WHERE chat_id=?', (-100,))
    row = cur.fetchone()
    assert row and row["title"] == "Chan"

    await bot.handle_update({"message": {"text": "/channels", "from": {"id": 1}}})
    assert calls[-1][1]["text"] == "Chan (-100)"

    # non-admin cannot list channels
    await bot.handle_update({"message": {"text": "/start", "from": {"id": 2}}})
    await bot.handle_update({"message": {"text": "/channels", "from": {"id": 2}}})
    assert calls[-1][1]["text"] == "Not authorized"

    # bot removed from channel
    await bot.handle_update({
        "my_chat_member": {
            "chat": {"id": -100, "title": "Chan"},
            "new_chat_member": {"status": "left"}
        }
    })
    cur = bot.db.execute('SELECT * FROM channels WHERE chat_id=?', (-100,))
    assert cur.fetchone() is None

    await bot.close()


@pytest.mark.asyncio
async def test_schedule_flow(tmp_path):
    bot = Bot("dummy", str(tmp_path / "db.sqlite"))

    calls = []

    async def dummy(method, data=None):
        calls.append((method, data))
        return {"ok": True}

    bot.api_request = dummy  # type: ignore
    await bot.start()

    # register superadmin
    await bot.handle_update({"message": {"text": "/start", "from": {"id": 1}}})

    # bot added to two channels
    await bot.handle_update({
        "my_chat_member": {
            "chat": {"id": -100, "title": "Chan1"},
            "new_chat_member": {"status": "administrator"}
        }
    })
    await bot.handle_update({
        "my_chat_member": {
            "chat": {"id": -101, "title": "Chan2"},
            "new_chat_member": {"status": "administrator"}
        }
    })

    # forward a message to schedule
    await bot.handle_update({
        "message": {
            "forward_from_chat": {"id": 500},
            "forward_from_message_id": 7,
            "from": {"id": 1}
        }
    })
    assert calls[-1][1]["reply_markup"]["inline_keyboard"][-1][0]["callback_data"] == "chdone"

    # select channels and finish
    await bot.handle_update({"callback_query": {"from": {"id": 1}, "data": "addch:-100", "id": "q"}})
    await bot.handle_update({"callback_query": {"from": {"id": 1}, "data": "addch:-101", "id": "q"}})
    await bot.handle_update({"callback_query": {"from": {"id": 1}, "data": "chdone", "id": "q"}})

    time_str = (datetime.utcnow() + timedelta(minutes=5)).strftime("%H:%M")
    await bot.handle_update({"message": {"text": time_str, "from": {"id": 1}}})

    cur = bot.db.execute("SELECT target_chat_id FROM schedule ORDER BY target_chat_id")
    rows = [r["target_chat_id"] for r in cur.fetchall()]
    assert rows == [-101, -100] or rows == [-100, -101]

    # list schedules
    await bot.handle_update({"message": {"text": "/scheduled", "from": {"id": 1}}})
<<<<<<< HEAD
    copy_calls = [c for c in calls if c[0] == "copyMessage"]
    assert copy_calls
    last_msg = [c for c in calls if c[0] == "sendMessage" and c[1].get("reply_markup")][-1]
    assert "cancel" in last_msg[1]["reply_markup"]["inline_keyboard"][0][0]["callback_data"]
    assert re.search(r"\d{2}:\d{2} \d{2}\.\d{2}\.\d{4}", last_msg[1]["text"])
=======
    assert "cancel" in calls[-1][1]["reply_markup"]["inline_keyboard"][0][0]["callback_data"]
>>>>>>> 4df7fb25

    # cancel first schedule
    cur = bot.db.execute("SELECT id FROM schedule ORDER BY id")
    sid = cur.fetchone()["id"]
    await bot.handle_update({"callback_query": {"from": {"id": 1}, "data": f"cancel:{sid}", "id": "c"}})
    cur = bot.db.execute("SELECT * FROM schedule WHERE id=?", (sid,))
    assert cur.fetchone() is None

<<<<<<< HEAD
    await bot.close()
=======
    await bot.close()
>>>>>>> 4df7fb25
<|MERGE_RESOLUTION|>--- conflicted
+++ resolved
@@ -27,10 +27,7 @@
 async def test_registration_queue(tmp_path):
     bot = Bot("dummy", str(tmp_path / "db.sqlite"))
 
-<<<<<<< HEAD
-=======
-
->>>>>>> 4df7fb25
+
     calls = []
 
     async def dummy(method, data=None):
@@ -47,10 +44,7 @@
     await bot.handle_update({"message": {"text": "/start", "from": {"id": 2}}})
     assert bot.is_pending(2)
 
-<<<<<<< HEAD
-=======
-
->>>>>>> 4df7fb25
+
     # reject user 2 and ensure they cannot re-register
     bot.reject_user(2)
     await bot.handle_update({"message": {"text": "/start", "from": {"id": 2}}})
@@ -59,10 +53,7 @@
     assert calls[-1][0] == 'sendMessage'
     assert calls[-1][1]['text'] == 'Access denied by administrator'
 
-<<<<<<< HEAD
-=======
-
->>>>>>> 4df7fb25
+
     await bot.close()
 
 
@@ -70,18 +61,12 @@
 async def test_superadmin_user_management(tmp_path):
     bot = Bot("dummy", str(tmp_path / "db.sqlite"))
 
-<<<<<<< HEAD
-=======
-
->>>>>>> 4df7fb25
-    calls = []
-
-    async def dummy(method, data=None):
-        calls.append((method, data))
-<<<<<<< HEAD
-=======
-
->>>>>>> 4df7fb25
+
+    calls = []
+
+    async def dummy(method, data=None):
+        calls.append((method, data))
+
         return {"ok": True}
 
     bot.api_request = dummy  # type: ignore
@@ -91,20 +76,14 @@
     await bot.handle_update({"message": {"text": "/start", "from": {"id": 2}}})
     await bot.handle_update({"message": {"text": "/pending", "from": {"id": 1}}})
     assert bot.is_pending(2)
-<<<<<<< HEAD
-=======
-
->>>>>>> 4df7fb25
+
     pending_msg = calls[-1]
     assert pending_msg[0] == 'sendMessage'
     assert pending_msg[1]['reply_markup']['inline_keyboard'][0][0]['callback_data'] == 'approve:2'
     assert 'tg://user?id=2' in pending_msg[1]['text']
     assert pending_msg[1]['parse_mode'] == 'Markdown'
 
-<<<<<<< HEAD
-=======
-
->>>>>>> 4df7fb25
+
     await bot.handle_update({"message": {"text": "/approve 2", "from": {"id": 1}}})
     assert bot.get_user(2)
     assert not bot.is_pending(2)
@@ -120,10 +99,7 @@
     await bot.close()
 
 
-<<<<<<< HEAD
-=======
-
->>>>>>> 4df7fb25
+
 @pytest.mark.asyncio
 async def test_list_users_links(tmp_path):
     bot = Bot("dummy", str(tmp_path / "db.sqlite"))
@@ -150,10 +126,7 @@
     await bot.close()
 
 
-<<<<<<< HEAD
-=======
-
->>>>>>> 4df7fb25
+
 @pytest.mark.asyncio
 async def test_channel_tracking(tmp_path):
     bot = Bot("dummy", str(tmp_path / "db.sqlite"))
@@ -256,15 +229,13 @@
 
     # list schedules
     await bot.handle_update({"message": {"text": "/scheduled", "from": {"id": 1}}})
-<<<<<<< HEAD
+
     copy_calls = [c for c in calls if c[0] == "copyMessage"]
     assert copy_calls
     last_msg = [c for c in calls if c[0] == "sendMessage" and c[1].get("reply_markup")][-1]
     assert "cancel" in last_msg[1]["reply_markup"]["inline_keyboard"][0][0]["callback_data"]
     assert re.search(r"\d{2}:\d{2} \d{2}\.\d{2}\.\d{4}", last_msg[1]["text"])
-=======
-    assert "cancel" in calls[-1][1]["reply_markup"]["inline_keyboard"][0][0]["callback_data"]
->>>>>>> 4df7fb25
+
 
     # cancel first schedule
     cur = bot.db.execute("SELECT id FROM schedule ORDER BY id")
@@ -273,8 +244,4 @@
     cur = bot.db.execute("SELECT * FROM schedule WHERE id=?", (sid,))
     assert cur.fetchone() is None
 
-<<<<<<< HEAD
-    await bot.close()
-=======
-    await bot.close()
->>>>>>> 4df7fb25
+    await bot.close()
