import os
import re
import sys
import pytest
from aiohttp import web
from datetime import datetime, timedelta

sys.path.append(os.path.dirname(os.path.dirname(__file__)))
from main import create_app, Bot

os.environ.setdefault("TELEGRAM_BOT_TOKEN", "dummy")

@pytest.mark.asyncio
async def test_startup_cleanup():
    app = create_app()

    async def dummy(method, data=None):
        return {"ok": True}

    app['bot'].api_request = dummy  # type: ignore

    runner = web.AppRunner(app)
    await runner.setup()
    await runner.cleanup()

@pytest.mark.asyncio
async def test_registration_queue(tmp_path):
    bot = Bot("dummy", str(tmp_path / "db.sqlite"))

<<<<<<< HEAD
=======

>>>>>>> 67d733a6
    calls = []

    async def dummy(method, data=None):
        calls.append((method, data))
        return {"ok": True}

    bot.api_request = dummy  # type: ignore
    await bot.start()

    await bot.handle_update({"message": {"text": "/start", "from": {"id": 1}}})
    row = bot.get_user(1)
    assert row and row["is_superadmin"] == 1

    await bot.handle_update({"message": {"text": "/start", "from": {"id": 2}}})
    assert bot.is_pending(2)

<<<<<<< HEAD
=======

>>>>>>> 67d733a6
    # reject user 2 and ensure they cannot re-register
    bot.reject_user(2)
    await bot.handle_update({"message": {"text": "/start", "from": {"id": 2}}})
    assert bot.is_rejected(2)
    assert not bot.is_pending(2)
    assert calls[-1][0] == 'sendMessage'
    assert calls[-1][1]['text'] == 'Access denied by administrator'

<<<<<<< HEAD
=======

>>>>>>> 67d733a6
    await bot.close()


@pytest.mark.asyncio
async def test_superadmin_user_management(tmp_path):
    bot = Bot("dummy", str(tmp_path / "db.sqlite"))

<<<<<<< HEAD
=======

>>>>>>> 67d733a6
    calls = []

    async def dummy(method, data=None):
        calls.append((method, data))
<<<<<<< HEAD
=======

>>>>>>> 67d733a6
        return {"ok": True}

    bot.api_request = dummy  # type: ignore
    await bot.start()

    await bot.handle_update({"message": {"text": "/start", "from": {"id": 1}}})
    await bot.handle_update({"message": {"text": "/start", "from": {"id": 2}}})
    await bot.handle_update({"message": {"text": "/pending", "from": {"id": 1}}})
    assert bot.is_pending(2)
<<<<<<< HEAD
=======

>>>>>>> 67d733a6
    pending_msg = calls[-1]
    assert pending_msg[0] == 'sendMessage'
    assert pending_msg[1]['reply_markup']['inline_keyboard'][0][0]['callback_data'] == 'approve:2'
    assert 'tg://user?id=2' in pending_msg[1]['text']
    assert pending_msg[1]['parse_mode'] == 'Markdown'

<<<<<<< HEAD
=======

>>>>>>> 67d733a6
    await bot.handle_update({"message": {"text": "/approve 2", "from": {"id": 1}}})
    assert bot.get_user(2)
    assert not bot.is_pending(2)

    await bot.handle_update({"message": {"text": "/start", "from": {"id": 3}}})
    await bot.handle_update({"message": {"text": "/reject 3", "from": {"id": 1}}})
    assert not bot.is_pending(3)
    assert not bot.get_user(3)

    await bot.handle_update({"message": {"text": "/remove_user 2", "from": {"id": 1}}})
    assert not bot.get_user(2)

    await bot.close()


<<<<<<< HEAD
=======

>>>>>>> 67d733a6
@pytest.mark.asyncio
async def test_list_users_links(tmp_path):
    bot = Bot("dummy", str(tmp_path / "db.sqlite"))

    calls = []

    async def dummy(method, data=None):
        calls.append((method, data))
        return {"ok": True}

    bot.api_request = dummy  # type: ignore
    await bot.start()

    await bot.handle_update({"message": {"text": "/start", "from": {"id": 1, "username": "admin"}}})
    await bot.handle_update({"message": {"text": "/start", "from": {"id": 2, "username": "user"}}})
    bot.approve_user(2)

    await bot.handle_update({"message": {"text": "/list_users", "from": {"id": 1}}})
    msg = calls[-1][1]
    assert msg['parse_mode'] == 'Markdown'
    assert 'tg://user?id=1' in msg['text']
    assert 'tg://user?id=2' in msg['text']

    await bot.close()


<<<<<<< HEAD
=======

>>>>>>> 67d733a6
@pytest.mark.asyncio
async def test_channel_tracking(tmp_path):
    bot = Bot("dummy", str(tmp_path / "db.sqlite"))

    calls = []

    async def dummy(method, data=None):
        calls.append((method, data))
        return {"ok": True}

    bot.api_request = dummy  # type: ignore
    await bot.start()

    # register superadmin
    await bot.handle_update({"message": {"text": "/start", "from": {"id": 1}}})

    # bot added to channel
    await bot.handle_update({
        "my_chat_member": {
            "chat": {"id": -100, "title": "Chan"},
            "new_chat_member": {"status": "administrator"}
        }
    })
    cur = bot.db.execute('SELECT title FROM channels WHERE chat_id=?', (-100,))
    row = cur.fetchone()
    assert row and row["title"] == "Chan"

    await bot.handle_update({"message": {"text": "/channels", "from": {"id": 1}}})
    assert calls[-1][1]["text"] == "Chan (-100)"

    # non-admin cannot list channels
    await bot.handle_update({"message": {"text": "/start", "from": {"id": 2}}})
    await bot.handle_update({"message": {"text": "/channels", "from": {"id": 2}}})
    assert calls[-1][1]["text"] == "Not authorized"

    # bot removed from channel
    await bot.handle_update({
        "my_chat_member": {
            "chat": {"id": -100, "title": "Chan"},
            "new_chat_member": {"status": "left"}
        }
    })
    cur = bot.db.execute('SELECT * FROM channels WHERE chat_id=?', (-100,))
    assert cur.fetchone() is None

    await bot.close()


@pytest.mark.asyncio
async def test_schedule_flow(tmp_path):
    bot = Bot("dummy", str(tmp_path / "db.sqlite"))

    calls = []

    async def dummy(method, data=None):
        calls.append((method, data))
        return {"ok": True}

    bot.api_request = dummy  # type: ignore
    await bot.start()

    # register superadmin
    await bot.handle_update({"message": {"text": "/start", "from": {"id": 1}}})

    # bot added to two channels
    await bot.handle_update({
        "my_chat_member": {
            "chat": {"id": -100, "title": "Chan1"},
            "new_chat_member": {"status": "administrator"}
        }
    })
    await bot.handle_update({
        "my_chat_member": {
            "chat": {"id": -101, "title": "Chan2"},
            "new_chat_member": {"status": "administrator"}
        }
    })

    # forward a message to schedule
    await bot.handle_update({
        "message": {
            "forward_from_chat": {"id": 500},
            "forward_from_message_id": 7,
            "from": {"id": 1}
        }
    })
    assert calls[-1][1]["reply_markup"]["inline_keyboard"][-1][0]["callback_data"] == "chdone"

    # select channels and finish
    await bot.handle_update({"callback_query": {"from": {"id": 1}, "data": "addch:-100", "id": "q"}})
    await bot.handle_update({"callback_query": {"from": {"id": 1}, "data": "addch:-101", "id": "q"}})
    await bot.handle_update({"callback_query": {"from": {"id": 1}, "data": "chdone", "id": "q"}})

<<<<<<< HEAD
    time_str = (datetime.now() + timedelta(minutes=5)).strftime("%H:%M")
=======
    time_str = (datetime.utcnow() + timedelta(minutes=5)).strftime("%H:%M")
>>>>>>> 67d733a6
    await bot.handle_update({"message": {"text": time_str, "from": {"id": 1}}})

    cur = bot.db.execute("SELECT target_chat_id FROM schedule ORDER BY target_chat_id")
    rows = [r["target_chat_id"] for r in cur.fetchall()]
    assert rows == [-101, -100] or rows == [-100, -101]

    # list schedules
    await bot.handle_update({"message": {"text": "/scheduled", "from": {"id": 1}}})
<<<<<<< HEAD
=======

>>>>>>> 67d733a6
    copy_calls = [c for c in calls if c[0] == "copyMessage"]
    assert copy_calls
    last_msg = [c for c in calls if c[0] == "sendMessage" and c[1].get("reply_markup")][-1]
    assert "cancel" in last_msg[1]["reply_markup"]["inline_keyboard"][0][0]["callback_data"]
    assert re.search(r"\d{2}:\d{2} \d{2}\.\d{2}\.\d{4}", last_msg[1]["text"])

<<<<<<< HEAD
=======

>>>>>>> 67d733a6
    # cancel first schedule
    cur = bot.db.execute("SELECT id FROM schedule ORDER BY id")
    sid = cur.fetchone()["id"]
    await bot.handle_update({"callback_query": {"from": {"id": 1}, "data": f"cancel:{sid}", "id": "c"}})
    cur = bot.db.execute("SELECT * FROM schedule WHERE id=?", (sid,))
    assert cur.fetchone() is None

    await bot.close()


<<<<<<< HEAD
=======

>>>>>>> 67d733a6
@pytest.mark.asyncio
async def test_scheduler_process_due(tmp_path):
    bot = Bot("dummy", str(tmp_path / "db.sqlite"))

    calls = []

    async def dummy(method, data=None):
        calls.append((method, data))
        return {"ok": True}

    bot.api_request = dummy  # type: ignore
    await bot.start()

    # register superadmin
    await bot.handle_update({"message": {"text": "/start", "from": {"id": 1}}})

<<<<<<< HEAD
    due_time = (datetime.now() - timedelta(seconds=1)).isoformat()
=======
    due_time = (datetime.utcnow() - timedelta(seconds=1)).isoformat()
>>>>>>> 67d733a6
    bot.add_schedule(500, 5, {-100}, due_time)

    await bot.process_due()

    cur = bot.db.execute("SELECT sent FROM schedule")
    row = cur.fetchone()
    assert row["sent"] == 1
    assert calls[-1][0] == "copyMessage"

<<<<<<< HEAD
    await bot.close()
=======
    await bot.close()
>>>>>>> 67d733a6
<|MERGE_RESOLUTION|>--- conflicted
+++ resolved
@@ -27,10 +27,7 @@
 async def test_registration_queue(tmp_path):
     bot = Bot("dummy", str(tmp_path / "db.sqlite"))
 
-<<<<<<< HEAD
-=======
-
->>>>>>> 67d733a6
+
     calls = []
 
     async def dummy(method, data=None):
@@ -47,10 +44,7 @@
     await bot.handle_update({"message": {"text": "/start", "from": {"id": 2}}})
     assert bot.is_pending(2)
 
-<<<<<<< HEAD
-=======
-
->>>>>>> 67d733a6
+
     # reject user 2 and ensure they cannot re-register
     bot.reject_user(2)
     await bot.handle_update({"message": {"text": "/start", "from": {"id": 2}}})
@@ -59,10 +53,7 @@
     assert calls[-1][0] == 'sendMessage'
     assert calls[-1][1]['text'] == 'Access denied by administrator'
 
-<<<<<<< HEAD
-=======
-
->>>>>>> 67d733a6
+
     await bot.close()
 
 
@@ -70,18 +61,12 @@
 async def test_superadmin_user_management(tmp_path):
     bot = Bot("dummy", str(tmp_path / "db.sqlite"))
 
-<<<<<<< HEAD
-=======
-
->>>>>>> 67d733a6
-    calls = []
-
-    async def dummy(method, data=None):
-        calls.append((method, data))
-<<<<<<< HEAD
-=======
-
->>>>>>> 67d733a6
+
+    calls = []
+
+    async def dummy(method, data=None):
+        calls.append((method, data))
+
         return {"ok": True}
 
     bot.api_request = dummy  # type: ignore
@@ -91,20 +76,14 @@
     await bot.handle_update({"message": {"text": "/start", "from": {"id": 2}}})
     await bot.handle_update({"message": {"text": "/pending", "from": {"id": 1}}})
     assert bot.is_pending(2)
-<<<<<<< HEAD
-=======
-
->>>>>>> 67d733a6
+
     pending_msg = calls[-1]
     assert pending_msg[0] == 'sendMessage'
     assert pending_msg[1]['reply_markup']['inline_keyboard'][0][0]['callback_data'] == 'approve:2'
     assert 'tg://user?id=2' in pending_msg[1]['text']
     assert pending_msg[1]['parse_mode'] == 'Markdown'
 
-<<<<<<< HEAD
-=======
-
->>>>>>> 67d733a6
+
     await bot.handle_update({"message": {"text": "/approve 2", "from": {"id": 1}}})
     assert bot.get_user(2)
     assert not bot.is_pending(2)
@@ -120,10 +99,7 @@
     await bot.close()
 
 
-<<<<<<< HEAD
-=======
-
->>>>>>> 67d733a6
+
 @pytest.mark.asyncio
 async def test_list_users_links(tmp_path):
     bot = Bot("dummy", str(tmp_path / "db.sqlite"))
@@ -150,10 +126,7 @@
     await bot.close()
 
 
-<<<<<<< HEAD
-=======
-
->>>>>>> 67d733a6
+
 @pytest.mark.asyncio
 async def test_channel_tracking(tmp_path):
     bot = Bot("dummy", str(tmp_path / "db.sqlite"))
@@ -247,11 +220,9 @@
     await bot.handle_update({"callback_query": {"from": {"id": 1}, "data": "addch:-101", "id": "q"}})
     await bot.handle_update({"callback_query": {"from": {"id": 1}, "data": "chdone", "id": "q"}})
 
-<<<<<<< HEAD
+
     time_str = (datetime.now() + timedelta(minutes=5)).strftime("%H:%M")
-=======
-    time_str = (datetime.utcnow() + timedelta(minutes=5)).strftime("%H:%M")
->>>>>>> 67d733a6
+
     await bot.handle_update({"message": {"text": time_str, "from": {"id": 1}}})
 
     cur = bot.db.execute("SELECT target_chat_id FROM schedule ORDER BY target_chat_id")
@@ -260,20 +231,14 @@
 
     # list schedules
     await bot.handle_update({"message": {"text": "/scheduled", "from": {"id": 1}}})
-<<<<<<< HEAD
-=======
-
->>>>>>> 67d733a6
+
     copy_calls = [c for c in calls if c[0] == "copyMessage"]
     assert copy_calls
     last_msg = [c for c in calls if c[0] == "sendMessage" and c[1].get("reply_markup")][-1]
     assert "cancel" in last_msg[1]["reply_markup"]["inline_keyboard"][0][0]["callback_data"]
     assert re.search(r"\d{2}:\d{2} \d{2}\.\d{2}\.\d{4}", last_msg[1]["text"])
 
-<<<<<<< HEAD
-=======
-
->>>>>>> 67d733a6
+
     # cancel first schedule
     cur = bot.db.execute("SELECT id FROM schedule ORDER BY id")
     sid = cur.fetchone()["id"]
@@ -284,10 +249,7 @@
     await bot.close()
 
 
-<<<<<<< HEAD
-=======
-
->>>>>>> 67d733a6
+
 @pytest.mark.asyncio
 async def test_scheduler_process_due(tmp_path):
     bot = Bot("dummy", str(tmp_path / "db.sqlite"))
@@ -304,11 +266,9 @@
     # register superadmin
     await bot.handle_update({"message": {"text": "/start", "from": {"id": 1}}})
 
-<<<<<<< HEAD
+
     due_time = (datetime.now() - timedelta(seconds=1)).isoformat()
-=======
-    due_time = (datetime.utcnow() - timedelta(seconds=1)).isoformat()
->>>>>>> 67d733a6
+
     bot.add_schedule(500, 5, {-100}, due_time)
 
     await bot.process_due()
@@ -318,8 +278,4 @@
     assert row["sent"] == 1
     assert calls[-1][0] == "copyMessage"
 
-<<<<<<< HEAD
-    await bot.close()
-=======
-    await bot.close()
->>>>>>> 67d733a6
+    await bot.close()