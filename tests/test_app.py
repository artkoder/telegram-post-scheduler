--- conflicted
+++ resolved
@@ -323,10 +323,7 @@
     await bot.close()
 
 
-<<<<<<< HEAD
-=======
-
->>>>>>> d1a8edc5
+
 @pytest.mark.asyncio
 async def test_vk_group_token(tmp_path):
     os.environ["DB_PATH"] = str(tmp_path / "db.sqlite")
@@ -361,10 +358,7 @@
     await bot.close()
 
 
-<<<<<<< HEAD
-=======
-
->>>>>>> d1a8edc5
+
 @pytest.mark.asyncio
 async def test_vk_post_uses_caption(tmp_path):
     os.environ["DB_PATH"] = str(tmp_path / "db.sqlite")
@@ -403,7 +397,7 @@
     assert any(c[0] == "wall.post" and c[1]["message"] == "hello" for c in calls)
 
     await bot.close()
-<<<<<<< HEAD
+
 
 
 @pytest.mark.asyncio
@@ -487,5 +481,3 @@
     assert any(c[0] == "wall.post" and "attachments" in c[1] for c in calls)
 
     await bot.close()
-=======
->>>>>>> d1a8edc5
