import os
import sys
import pytest
from aiohttp import web

sys.path.append(os.path.dirname(os.path.dirname(__file__)))
from main import create_app, Bot

os.environ.setdefault("TELEGRAM_BOT_TOKEN", "dummy")

@pytest.mark.asyncio
async def test_startup_cleanup():
    app = create_app()

    async def dummy(method, data=None):
        return {"ok": True}

    app['bot'].api_request = dummy  # type: ignore

    runner = web.AppRunner(app)
    await runner.setup()
    await runner.cleanup()

@pytest.mark.asyncio
async def test_registration_queue(tmp_path):
    bot = Bot("dummy", str(tmp_path / "db.sqlite"))

    async def dummy(method, data=None):
        return {"ok": True}

    bot.api_request = dummy  # type: ignore
    await bot.start()

    await bot.handle_update({"message": {"text": "/start", "from": {"id": 1}}})
    row = bot.get_user(1)
    assert row and row["is_superadmin"] == 1

    await bot.handle_update({"message": {"text": "/start", "from": {"id": 2}}})
    assert bot.is_pending(2)

<<<<<<< HEAD
    await bot.close()


@pytest.mark.asyncio
async def test_superadmin_user_management(tmp_path):
    bot = Bot("dummy", str(tmp_path / "db.sqlite"))

    async def dummy(method, data=None):
        return {"ok": True}

    bot.api_request = dummy  # type: ignore
    await bot.start()

    await bot.handle_update({"message": {"text": "/start", "from": {"id": 1}}})
    await bot.handle_update({"message": {"text": "/start", "from": {"id": 2}}})
    await bot.handle_update({"message": {"text": "/pending", "from": {"id": 1}}})
    assert bot.is_pending(2)

    await bot.handle_update({"message": {"text": "/approve 2", "from": {"id": 1}}})
    assert bot.get_user(2)
    assert not bot.is_pending(2)

    await bot.handle_update({"message": {"text": "/start", "from": {"id": 3}}})
    await bot.handle_update({"message": {"text": "/reject 3", "from": {"id": 1}}})
    assert not bot.is_pending(3)
    assert not bot.get_user(3)

    await bot.handle_update({"message": {"text": "/remove_user 2", "from": {"id": 1}}})
    assert not bot.get_user(2)

=======
>>>>>>> 0444259f
    await bot.close()<|MERGE_RESOLUTION|>--- conflicted
+++ resolved
@@ -38,7 +38,6 @@
     await bot.handle_update({"message": {"text": "/start", "from": {"id": 2}}})
     assert bot.is_pending(2)
 
-<<<<<<< HEAD
     await bot.close()
 
 
@@ -69,6 +68,4 @@
     await bot.handle_update({"message": {"text": "/remove_user 2", "from": {"id": 1}}})
     assert not bot.get_user(2)
 
-=======
->>>>>>> 0444259f
-    await bot.close()+    await bot.close()
