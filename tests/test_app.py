import os
import re
import sys
import pytest
from aiohttp import web
from datetime import datetime, timedelta

sys.path.append(os.path.dirname(os.path.dirname(__file__)))
from main import create_app, Bot

os.environ.setdefault("TELEGRAM_BOT_TOKEN", "dummy")

@pytest.mark.asyncio
async def test_startup_cleanup(tmp_path):
    os.environ["DB_PATH"] = str(tmp_path / "db.sqlite")
    import main
    main.DB_PATH = os.environ["DB_PATH"]
    app = create_app()

    async def dummy(method, data=None):
        return {"ok": True}

    app['bot'].api_request = dummy  # type: ignore

    runner = web.AppRunner(app)
    await runner.setup()
    await runner.cleanup()

@pytest.mark.asyncio
async def test_registration_queue(tmp_path):
    bot = Bot("dummy", str(tmp_path / "db.sqlite"))

    calls = []

    async def dummy(method, data=None):
        calls.append((method, data))
        return {"ok": True}

    bot.api_request = dummy  # type: ignore
    await bot.start()

    await bot.handle_update({"message": {"text": "/start", "from": {"id": 1}}})
    row = bot.get_user(1)
    assert row and row["is_superadmin"] == 1

    await bot.handle_update({"message": {"text": "/start", "from": {"id": 2}}})
    assert bot.is_pending(2)

    # reject user 2 and ensure they cannot re-register
    bot.reject_user(2)
    await bot.handle_update({"message": {"text": "/start", "from": {"id": 2}}})
    assert bot.is_rejected(2)
    assert not bot.is_pending(2)
    assert calls[-1][0] == 'sendMessage'
    assert calls[-1][1]['text'] == 'Access denied by administrator'

    await bot.close()


@pytest.mark.asyncio
async def test_superadmin_user_management(tmp_path):
    bot = Bot("dummy", str(tmp_path / "db.sqlite"))

    calls = []

    async def dummy(method, data=None):
        calls.append((method, data))
        return {"ok": True}

    bot.api_request = dummy  # type: ignore
    await bot.start()

    await bot.handle_update({"message": {"text": "/start", "from": {"id": 1}}})
    await bot.handle_update({"message": {"text": "/start", "from": {"id": 2}}})
    await bot.handle_update({"message": {"text": "/pending", "from": {"id": 1}}})
    assert bot.is_pending(2)
    pending_msg = calls[-1]
    assert pending_msg[0] == 'sendMessage'
    assert pending_msg[1]['reply_markup']['inline_keyboard'][0][0]['callback_data'] == 'approve:2'
    assert 'tg://user?id=2' in pending_msg[1]['text']
    assert pending_msg[1]['parse_mode'] == 'Markdown'

    await bot.handle_update({"message": {"text": "/approve 2", "from": {"id": 1}}})
    assert bot.get_user(2)
    assert not bot.is_pending(2)

    await bot.handle_update({"message": {"text": "/start", "from": {"id": 3}}})
    await bot.handle_update({"message": {"text": "/reject 3", "from": {"id": 1}}})
    assert not bot.is_pending(3)
    assert not bot.get_user(3)

    await bot.handle_update({"message": {"text": "/remove_user 2", "from": {"id": 1}}})
    assert not bot.get_user(2)

    await bot.close()


@pytest.mark.asyncio
async def test_list_users_links(tmp_path):
    bot = Bot("dummy", str(tmp_path / "db.sqlite"))

    calls = []

    async def dummy(method, data=None):
        calls.append((method, data))
        return {"ok": True}

    bot.api_request = dummy  # type: ignore
    await bot.start()

    await bot.handle_update({"message": {"text": "/start", "from": {"id": 1, "username": "admin"}}})
    await bot.handle_update({"message": {"text": "/start", "from": {"id": 2, "username": "user"}}})
    bot.approve_user(2)

    await bot.handle_update({"message": {"text": "/list_users", "from": {"id": 1}}})
    msg = calls[-1][1]
    assert msg['parse_mode'] == 'Markdown'
    assert 'tg://user?id=1' in msg['text']
    assert 'tg://user?id=2' in msg['text']

    await bot.close()


@pytest.mark.asyncio
async def test_set_timezone(tmp_path):
    bot = Bot("dummy", str(tmp_path / "db.sqlite"))

    calls = []

    async def dummy(method, data=None):
        calls.append((method, data))
        return {"ok": True}

    bot.api_request = dummy  # type: ignore
    await bot.start()

    await bot.handle_update({"message": {"text": "/start", "from": {"id": 1}}})
    await bot.handle_update({"message": {"text": "/tz +03:00", "from": {"id": 1}}})

    cur = bot.db.execute("SELECT tz_offset FROM users WHERE user_id=1")
    row = cur.fetchone()
    assert row["tz_offset"] == "+03:00"

    await bot.close()


@pytest.mark.asyncio
async def test_channel_tracking(tmp_path):
    bot = Bot("dummy", str(tmp_path / "db.sqlite"))

    calls = []

    async def dummy(method, data=None):
        calls.append((method, data))
        return {"ok": True}

    bot.api_request = dummy  # type: ignore
    await bot.start()

    # register superadmin
    await bot.handle_update({"message": {"text": "/start", "from": {"id": 1}}})

    # bot added to channel
    await bot.handle_update({
        "my_chat_member": {
            "chat": {"id": -100, "title": "Chan"},
            "new_chat_member": {"status": "administrator"}
        }
    })
    cur = bot.db.execute('SELECT title FROM channels WHERE chat_id=?', (-100,))
    row = cur.fetchone()
    assert row and row["title"] == "Chan"

    await bot.handle_update({"message": {"text": "/channels", "from": {"id": 1}}})
    assert calls[-1][1]["text"] == "Chan (-100)"

    # non-admin cannot list channels
    await bot.handle_update({"message": {"text": "/start", "from": {"id": 2}}})
    await bot.handle_update({"message": {"text": "/channels", "from": {"id": 2}}})
    assert calls[-1][1]["text"] == "Not authorized"

    # bot removed from channel
    await bot.handle_update({
        "my_chat_member": {
            "chat": {"id": -100, "title": "Chan"},
            "new_chat_member": {"status": "left"}
        }
    })
    cur = bot.db.execute('SELECT * FROM channels WHERE chat_id=?', (-100,))
    assert cur.fetchone() is None

    await bot.close()


@pytest.mark.asyncio
async def test_schedule_flow(tmp_path):
    bot = Bot("dummy", str(tmp_path / "db.sqlite"))

    calls = []

    async def dummy(method, data=None):
        calls.append((method, data))
        return {"ok": True}

    bot.api_request = dummy  # type: ignore
    await bot.start()

    # register superadmin
    await bot.handle_update({"message": {"text": "/start", "from": {"id": 1}}})

    # bot added to two channels
    await bot.handle_update({
        "my_chat_member": {
            "chat": {"id": -100, "title": "Chan1"},
            "new_chat_member": {"status": "administrator"}
        }
    })
    await bot.handle_update({
        "my_chat_member": {
            "chat": {"id": -101, "title": "Chan2"},
            "new_chat_member": {"status": "administrator"}
        }
    })

    # forward a message to schedule
    await bot.handle_update({
        "message": {
            "forward_from_chat": {"id": 500},
            "forward_from_message_id": 7,
            "from": {"id": 1}
        }
    })
    keyboard = calls[-1][1]["reply_markup"]["inline_keyboard"]
    assert any(btn["callback_data"] == "svc:tg" for btn in keyboard[0])

    # select service and channel
    await bot.handle_update({"callback_query": {"from": {"id": 1}, "data": "svc:tg", "id": "q"}})
    await bot.handle_update({"callback_query": {"from": {"id": 1}, "data": "tgch:-100", "id": "q"}})

    time_str = (datetime.now() + timedelta(minutes=5)).strftime("%H:%M")
    await bot.handle_update({"message": {"text": time_str, "from": {"id": 1}}})
    assert any(c[0] == "forwardMessage" for c in calls)

    cur = bot.db.execute("SELECT target_chat_id FROM schedule")
    rows = [r["target_chat_id"] for r in cur.fetchall()]
    assert rows == [-100]

    # list schedules
    await bot.handle_update({"message": {"text": "/scheduled", "from": {"id": 1}}})
    forward_calls = [c for c in calls if c[0] == "forwardMessage"]
    assert forward_calls
    last_msg = [c for c in calls if c[0] == "sendMessage" and c[1].get("reply_markup")][-1]
    assert "cancel" in last_msg[1]["reply_markup"]["inline_keyboard"][0][0]["callback_data"]
    assert re.search(r"\d{2}:\d{2} \d{2}\.\d{2}\.\d{4}", last_msg[1]["text"])
    assert "Chan1" in last_msg[1]["text"] or "Chan2" in last_msg[1]["text"]

    # cancel first schedule
    cur = bot.db.execute("SELECT id FROM schedule ORDER BY id")
    sid = cur.fetchone()["id"]
    await bot.handle_update({"callback_query": {"from": {"id": 1}, "data": f"cancel:{sid}", "id": "c"}})
    cur = bot.db.execute("SELECT * FROM schedule WHERE id=?", (sid,))
    assert cur.fetchone() is None

    await bot.close()


@pytest.mark.asyncio
async def test_scheduler_process_due(tmp_path):
    bot = Bot("dummy", str(tmp_path / "db.sqlite"))

    calls = []

    async def dummy(method, data=None):
        calls.append((method, data))
        return {"ok": True}

    bot.api_request = dummy  # type: ignore
    await bot.start()

    # register superadmin
    await bot.handle_update({"message": {"text": "/start", "from": {"id": 1}}})

    due_time = (datetime.utcnow() - timedelta(seconds=1)).isoformat()
    bot.add_schedule('tg', 500, 5, -100, due_time)

    await bot.process_due()

    cur = bot.db.execute("SELECT sent FROM schedule")
    row = cur.fetchone()
    assert row["sent"] == 1
    assert calls[-1][0] == "forwardMessage"

    await bot.close()


@pytest.mark.asyncio
async def test_refresh_vk_groups(tmp_path):
    os.environ["DB_PATH"] = str(tmp_path / "db.sqlite")
    os.environ["VK_TOKEN"] = "token"
    bot = Bot("dummy", os.environ["DB_PATH"])

    async def dummy_api(method, data=None):
        return {"ok": True}

    async def dummy_vk(method, params=None):
        return {"response": {"items": [{"id": 123, "name": "Test Group"}]}}

    bot.api_request = dummy_api  # type: ignore
    bot.vk_request = dummy_vk  # type: ignore
    bot.vk_token = "token"
    await bot.start()

    await bot.handle_update({"message": {"text": "/start", "from": {"id": 1}}})

    bot.db.execute("DELETE FROM vk_groups")
    bot.db.commit()

    await bot.handle_update({"message": {"text": "/refresh_vkgroups", "from": {"id": 1}}})
    cur = bot.db.execute("SELECT name FROM vk_groups WHERE group_id=123")
    row = cur.fetchone()
    assert row and row["name"] == "Test Group"

    await bot.close()


<<<<<<< HEAD
=======

>>>>>>> ddc8e6bb
@pytest.mark.asyncio
async def test_vk_group_token(tmp_path):
    os.environ["DB_PATH"] = str(tmp_path / "db.sqlite")
    os.environ["VK_TOKEN"] = "token"
    os.environ["VK_GROUP_ID"] = "777"
    bot = Bot("dummy", os.environ["DB_PATH"])

    calls = []

    async def dummy_vk(method, params=None):
        calls.append((method, params))
        if method == "groups.get":
            return {"error": {"error_code": 27}}
        if method == "groups.getById":
            assert params.get("group_id") == "777"
            return {"response": [{"id": 777, "name": "My Group"}]}
        return {}

    async def dummy_api(method, data=None):
        return {"ok": True}

    bot.vk_request = dummy_vk  # type: ignore
    bot.api_request = dummy_api  # type: ignore
    await bot.start()

    await bot.handle_update({"message": {"text": "/refresh_vkgroups", "from": {"id": 1}}})
    cur = bot.db.execute("SELECT name FROM vk_groups WHERE group_id=777")
    row = cur.fetchone()
    assert row and row["name"] == "My Group"
    assert ("groups.getById", {"group_id": "777"}) in calls

    await bot.close()
<<<<<<< HEAD


@pytest.mark.asyncio
async def test_vk_post_uses_caption(tmp_path):
    os.environ["DB_PATH"] = str(tmp_path / "db.sqlite")
    os.environ["VK_TOKEN"] = "token"
    bot = Bot("dummy", os.environ["DB_PATH"])

    calls = []

    async def dummy_vk(method, params=None):
        calls.append((method, params))
        return {"response": {"post_id": 1}}

    async def dummy_api(method, data=None):
        return {"ok": True}

    bot.vk_request = dummy_vk  # type: ignore
    bot.api_request = dummy_api  # type: ignore
    bot.db.execute("INSERT INTO vk_groups (group_id, name) VALUES (111, 'G')")
    bot.db.commit()
    await bot.start()

    await bot.handle_update({"message": {"text": "/start", "from": {"id": 1}}})

    await bot.handle_update({
        "message": {
            "forward_from_chat": {"id": 500},
            "forward_from_message_id": 7,
            "caption": "hello",
            "from": {"id": 1}
        }
    })
    await bot.handle_update({"callback_query": {"from": {"id": 1}, "data": "svc:vk", "id": "q"}})
    await bot.handle_update({"callback_query": {"from": {"id": 1}, "data": "vkgrp:111", "id": "q"}})
    await bot.handle_update({"callback_query": {"from": {"id": 1}, "data": "sendnow", "id": "q"}})

    assert any(c[0] == "wall.post" and c[1]["message"] == "hello" for c in calls)

    await bot.close()
=======
>>>>>>> ddc8e6bb
<|MERGE_RESOLUTION|>--- conflicted
+++ resolved
@@ -323,10 +323,7 @@
     await bot.close()
 
 
-<<<<<<< HEAD
-=======
-
->>>>>>> ddc8e6bb
+
 @pytest.mark.asyncio
 async def test_vk_group_token(tmp_path):
     os.environ["DB_PATH"] = str(tmp_path / "db.sqlite")
@@ -359,7 +356,7 @@
     assert ("groups.getById", {"group_id": "777"}) in calls
 
     await bot.close()
-<<<<<<< HEAD
+
 
 
 @pytest.mark.asyncio
@@ -400,5 +397,3 @@
     assert any(c[0] == "wall.post" and c[1]["message"] == "hello" for c in calls)
 
     await bot.close()
-=======
->>>>>>> ddc8e6bb
