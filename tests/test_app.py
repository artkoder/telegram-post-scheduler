--- conflicted
+++ resolved
@@ -323,10 +323,7 @@
     await bot.close()
 
 
-<<<<<<< HEAD
-=======
-
->>>>>>> ff65da99
+
 @pytest.mark.asyncio
 async def test_vk_group_token(tmp_path):
     os.environ["DB_PATH"] = str(tmp_path / "db.sqlite")
@@ -361,10 +358,7 @@
     await bot.close()
 
 
-<<<<<<< HEAD
-=======
-
->>>>>>> ff65da99
+
 @pytest.mark.asyncio
 async def test_vk_post_uses_caption(tmp_path):
     os.environ["DB_PATH"] = str(tmp_path / "db.sqlite")
@@ -405,10 +399,6 @@
     await bot.close()
 
 
-<<<<<<< HEAD
-=======
-
->>>>>>> ff65da99
 @pytest.mark.asyncio
 async def test_vk_post_with_photo(tmp_path):
     os.environ["DB_PATH"] = str(tmp_path / "db.sqlite")
@@ -492,10 +482,7 @@
     await bot.close()
 
 
-<<<<<<< HEAD
-=======
-
->>>>>>> ff65da99
+
 @pytest.mark.asyncio
 async def test_vk_group_token_no_photo(tmp_path):
     os.environ["DB_PATH"] = str(tmp_path / "db.sqlite")
@@ -572,8 +559,4 @@
 
     assert any(c[0] == "wall.post" and "attachments" not in c[1] for c in calls)
 
-<<<<<<< HEAD
-    await bot.close()
-=======
-    await bot.close()
->>>>>>> ff65da99
+    await bot.close()
