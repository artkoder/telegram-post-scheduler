# Telegram Scheduler Bot

This bot allows authorized users to schedule posts to their Telegram channels or VK communities.

## Features
- User authorization with superadmin.
- Channel tracking where bot is admin.
<<<<<<< HEAD
- Schedule message forwarding to Telegram channels or posting to VK groups. The bot forwards the original post so views and custom emoji are preserved in Telegram, while the post caption is sent as text and photos are uploaded to VK.
=======

- Schedule message forwarding to Telegram channels or posting to VK groups. The bot forwards the original post so views and custom emoji are preserved in Telegram, while the post caption is sent as text to VK.

>>>>>>> d1a8edc5
- If forwarding fails (e.g., bot not in source), the message is copied instead.
- View posting history.
- User lists show clickable usernames for easy profile access.
- Local timezone support for scheduling.
- Configurable scheduler interval.


## Commands
- /start - register or access bot
- /pending - list pending users (admin)
- /approve <id> - approve user
- /reject <id> - reject user
- /list_users - list approved users
- /remove_user <id> - remove user
- /channels - list Telegram channels (admin)
- /vkgroups - list connected VK groups (admin)
<<<<<<< HEAD
=======

>>>>>>> d1a8edc5
- /refresh_vkgroups - reload VK groups using current token (admin)
- /scheduled - show scheduled posts with target channel names
- /history - recent posts
- /tz <offset> - set timezone offset (e.g., +02:00)
<<<<<<< HEAD
- Forward a post to the bot, choose Telegram or VK, then select a channel/group and time or "Now" to publish. VK posts use the caption of the forwarded message as their text and include any photos.
=======
- Forward a post to the bot, choose Telegram or VK, then select a channel/group and time or "Now" to publish. VK posts use the caption of the forwarded message as their text.

>>>>>>> d1a8edc5

## User Stories

### Done
- **US-1**: Registration of the first superadmin.
- **US-2**: User registration queue with limits and admin approval flow.
- **US-3**: Superadmin manages pending and approved users. Rejected users cannot
  register again. Pending and approved lists display clickable usernames with
  inline approval buttons.
- **US-4**: Channel listener events and `/channels` command.
- **US-5**: Post scheduling interface with channel selection, cancellation and rescheduling. Scheduled list shows the post preview or link along with the target channel name and time in HH:MM DD.MM.YYYY format.
 - **US-6**: Scheduler forwards queued posts at the correct local time. If forwarding fails because the bot is not a member, it falls back to copying. Interval is configurable and all actions are logged.

### In Progress
- **US-7**: Logging of all operations.

### Planned
- none

## Deployment
The bot is designed for Fly.io using a webhook on `/webhook` and listens on port `8080`.
For Telegram to reach the webhook over HTTPS, the Fly.io service must expose port `443` with TLS termination enabled. This is configured in `fly.toml`.

### Environment Variables
- `TELEGRAM_BOT_TOKEN` – Telegram bot API token.

- `WEBHOOK_URL` – external HTTPS URL of the deployed application. Used to register the Telegram webhook.

- `DB_PATH` – path to the SQLite database (default `/data/bot.db`).
- `VK_TOKEN` – user or community access token for posting to VK. When using a community token, set `VK_GROUP_ID` to the numeric group id. User tokens require `wall` and `groups` permissions, and the user must be an admin of the communities. The bot loads accessible groups at startup or via `/refresh_vkgroups`.
- `VK_GROUP_ID` – id of the VK community if using a group access token.
<<<<<<< HEAD
=======

>>>>>>> d1a8edc5
- `FLY_API_TOKEN` – token for automated Fly deployments.
- `TZ_OFFSET` – default timezone offset like `+02:00`.
- `SCHED_INTERVAL_SEC` – scheduler check interval in seconds (default `30`).

### Запуск локально
1. Install dependencies:
   ```bash
   pip install -r requirements.txt
   ```
2. Запустите бота:
   ```bash
   python main.py
   ```

> Fly.io secrets `TELEGRAM_BOT_TOKEN`, `FLY_API_TOKEN` и при необходимости `VK_TOKEN` должны быть заданы перед запуском.


### Деплой на Fly.io

1. Запустить приложение в первый раз (из CLI, однократно):

```bash
fly launch
fly volumes create sched_db --size 1

The volume is mounted to `/data`, so set `DB_PATH=/data/bot.db` to keep data between deployments.


```

2. После этого любой push в ветку `main` будет автоматически триггерить деплой.

3. Все секреты устанавливаются через Fly.io UI или CLI:

```bash
fly secrets set TELEGRAM_BOT_TOKEN=xxx
fly secrets set WEBHOOK_URL=https://<app-name>.fly.dev/
fly secrets set VK_TOKEN=<vk_user_token>
<<<<<<< HEAD
fly secrets set VK_GROUP_ID=<vk_group_id>  # if using a community token
=======

fly secrets set VK_GROUP_ID=<vk_group_id>  # if using a community token

>>>>>>> d1a8edc5
```

The `fly.toml` file should expose port `443` so that Telegram can connect over HTTPS.

## CI/CD
Каждый push в main запускает GitHub Actions → flyctl deploy → Fly.io.
<|MERGE_RESOLUTION|>--- conflicted
+++ resolved
@@ -5,13 +5,9 @@
 ## Features
 - User authorization with superadmin.
 - Channel tracking where bot is admin.
-<<<<<<< HEAD
+
 - Schedule message forwarding to Telegram channels or posting to VK groups. The bot forwards the original post so views and custom emoji are preserved in Telegram, while the post caption is sent as text and photos are uploaded to VK.
-=======
 
-- Schedule message forwarding to Telegram channels or posting to VK groups. The bot forwards the original post so views and custom emoji are preserved in Telegram, while the post caption is sent as text to VK.
-
->>>>>>> d1a8edc5
 - If forwarding fails (e.g., bot not in source), the message is copied instead.
 - View posting history.
 - User lists show clickable usernames for easy profile access.
@@ -28,20 +24,14 @@
 - /remove_user <id> - remove user
 - /channels - list Telegram channels (admin)
 - /vkgroups - list connected VK groups (admin)
-<<<<<<< HEAD
-=======
 
->>>>>>> d1a8edc5
 - /refresh_vkgroups - reload VK groups using current token (admin)
 - /scheduled - show scheduled posts with target channel names
 - /history - recent posts
 - /tz <offset> - set timezone offset (e.g., +02:00)
-<<<<<<< HEAD
+
 - Forward a post to the bot, choose Telegram or VK, then select a channel/group and time or "Now" to publish. VK posts use the caption of the forwarded message as their text and include any photos.
-=======
-- Forward a post to the bot, choose Telegram or VK, then select a channel/group and time or "Now" to publish. VK posts use the caption of the forwarded message as their text.
 
->>>>>>> d1a8edc5
 
 ## User Stories
 
@@ -73,10 +63,7 @@
 - `DB_PATH` – path to the SQLite database (default `/data/bot.db`).
 - `VK_TOKEN` – user or community access token for posting to VK. When using a community token, set `VK_GROUP_ID` to the numeric group id. User tokens require `wall` and `groups` permissions, and the user must be an admin of the communities. The bot loads accessible groups at startup or via `/refresh_vkgroups`.
 - `VK_GROUP_ID` – id of the VK community if using a group access token.
-<<<<<<< HEAD
-=======
 
->>>>>>> d1a8edc5
 - `FLY_API_TOKEN` – token for automated Fly deployments.
 - `TZ_OFFSET` – default timezone offset like `+02:00`.
 - `SCHED_INTERVAL_SEC` – scheduler check interval in seconds (default `30`).
@@ -115,13 +102,9 @@
 fly secrets set TELEGRAM_BOT_TOKEN=xxx
 fly secrets set WEBHOOK_URL=https://<app-name>.fly.dev/
 fly secrets set VK_TOKEN=<vk_user_token>
-<<<<<<< HEAD
-fly secrets set VK_GROUP_ID=<vk_group_id>  # if using a community token
-=======
 
 fly secrets set VK_GROUP_ID=<vk_group_id>  # if using a community token
 
->>>>>>> d1a8edc5
 ```
 
 The `fly.toml` file should expose port `443` so that Telegram can connect over HTTPS.
