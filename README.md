--- conflicted
+++ resolved
@@ -9,7 +9,6 @@
 - View posting history.
 - User lists show clickable usernames for easy profile access.
 
-<<<<<<< HEAD
 
 ## Commands
 - /start - register or access bot
@@ -22,8 +21,7 @@
 - /scheduled - show scheduled posts
 - /history - recent posts
 
-=======
->>>>>>> 4df7fb25
+
 ## User Stories
 
 ### Done
@@ -33,37 +31,15 @@
   register again. Pending and approved lists display clickable usernames with
   inline approval buttons.
 - **US-4**: Channel listener events and `/channels` command.
-<<<<<<< HEAD
 - **US-5**: Post scheduling interface with channel selection, cancellation and rescheduling. Scheduled list shows the post preview or link with time in HH:MM DD.MM.YYYY format.
-=======
-- **US-5**: Post scheduling interface with channel selection, cancellation and rescheduling.
->>>>>>> 4df7fb25
+
 
 ### In Progress
 - **US-6**: Background scheduler to publish messages.
 
 ### Planned
 - **US-7**: Logging of all operations.
-<<<<<<< HEAD
-=======
 
-## User Stories
-
-### Done
-- **US-1**: Registration of the first superadmin.
-- **US-2**: User registration queue with limits and admin approval flow.
-- **US-3**: Superadmin manages pending and approved users. Rejected users cannot
-  register again and pending users are shown with inline approval buttons.
-- **US-4**: Channel listener events and `/channels` command.
-
-### In Progress
-- **US-5**: Post scheduling interface.
-
-### Planned
-
-- **US-6**: Background scheduler to publish messages.
-- **US-7**: Logging of all operations.
->>>>>>> 4df7fb25
 
 ## Deployment
 The bot is designed for Fly.io using a webhook on `/webhook` and listens on port `8080`.
