--- conflicted
+++ resolved
@@ -5,25 +5,17 @@
 ## Features
 - User authorization with superadmin.
 - Channel tracking where bot is admin.
-<<<<<<< HEAD
+
 - Schedule message forwarding to one or more channels with inline interface. The bot forwards the original post so views and custom emoji are preserved. It must be a member of the source channel.
 - If forwarding fails (e.g., bot not in source), the message is copied instead.
 - View posting history.
 - User lists show clickable usernames for easy profile access.
-=======
-- Schedule message forwarding to one or more channels with inline interface.
-- View posting history.
-- User lists show clickable usernames for easy profile access.
 
->>>>>>> a5908763
 - Local timezone support for scheduling.
 - Configurable scheduler interval.
 
 
-<<<<<<< HEAD
-=======
 
->>>>>>> a5908763
 ## Commands
 - /start - register or access bot
 - /pending - list pending users (admin)
@@ -34,15 +26,10 @@
 - /channels - list channels (admin)
 - /scheduled - show scheduled posts
 - /history - recent posts
-<<<<<<< HEAD
-- /tz <offset> - set timezone offset (e.g., +02:00)
-
-=======
 
 - /tz <offset> - set timezone offset (e.g., +02:00)
 
 
->>>>>>> a5908763
 ## User Stories
 
 ### Done
@@ -53,22 +40,16 @@
   inline approval buttons.
 - **US-4**: Channel listener events and `/channels` command.
 - **US-5**: Post scheduling interface with channel selection, cancellation and rescheduling. Scheduled list shows the post preview or link with time in HH:MM DD.MM.YYYY format.
-<<<<<<< HEAD
+
  - **US-6**: Scheduler forwards queued posts at the correct local time. If forwarding fails because the bot is not a member, it falls back to copying. Interval is configurable and all actions are logged.
-=======
- - **US-6**: Scheduler publishes due posts at the correct local time with configurable interval and detailed logging.
 
->>>>>>> a5908763
 
 ### In Progress
 - **US-7**: Logging of all operations.
 
 ### Planned
 - none
-<<<<<<< HEAD
-=======
 
->>>>>>> a5908763
 
 ## Deployment
 The bot is designed for Fly.io using a webhook on `/webhook` and listens on port `8080`.
