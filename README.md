--- conflicted
+++ resolved
@@ -12,7 +12,6 @@
 
 ### Done
 - **US-1**: Registration of the first superadmin.
-<<<<<<< HEAD
 - **US-2**: User registration queue with limits and admin approval flow.
 - **US-3**: Superadmin manages pending and approved users.
 
@@ -20,15 +19,7 @@
 - **US-4**: Channel listener events and `/channels` command.
 
 ### Planned
-=======
 
-### In Progress
-- **US-2**: User registration queue with limits and admin approval flow.
-
-### Planned
-- **US-3**: Superadmin manages pending and approved users.
-- **US-4**: Channel listener events and `/channels` command.
->>>>>>> 0444259f
 - **US-5**: Post scheduling interface.
 - **US-6**: Background scheduler to publish messages.
 - **US-7**: Logging of all operations.
