--- conflicted
+++ resolved
@@ -22,13 +22,9 @@
 - /remove_user <id> - remove user
 - /channels - list Telegram channels (admin)
 - /vkgroups - list connected VK groups (admin)
-<<<<<<< HEAD
-- /refresh_vkgroups - reload VK groups using current token (admin)
-=======
 
 - /refresh_vkgroups - reload VK groups using current token (admin)
 
->>>>>>> 23514df2
 - /scheduled - show scheduled posts with target channel names
 - /history - recent posts
 - /tz <offset> - set timezone offset (e.g., +02:00)
@@ -62,14 +58,9 @@
 - `WEBHOOK_URL` – external HTTPS URL of the deployed application. Used to register the Telegram webhook.
 
 - `DB_PATH` – path to the SQLite database (default `/data/bot.db`).
-<<<<<<< HEAD
 - `VK_TOKEN` – user or community access token for posting to VK. When using a community token, set `VK_GROUP_ID` to the numeric group id. User tokens require `wall` and `groups` permissions, and the user must be an admin of the communities. The bot loads accessible groups at startup or via `/refresh_vkgroups`.
 - `VK_GROUP_ID` – id of the VK community if using a group access token.
-=======
 
-- `VK_TOKEN` – user access token for posting to VK. It requires `wall` and `groups` permissions, and the user must be an admin of the communities. The bot loads accessible groups at startup or via `/refresh_vkgroups`. Use that command from a superadmin to refresh without restart.
-
->>>>>>> 23514df2
 - `FLY_API_TOKEN` – token for automated Fly deployments.
 - `TZ_OFFSET` – default timezone offset like `+02:00`.
 - `SCHED_INTERVAL_SEC` – scheduler check interval in seconds (default `30`).
@@ -108,10 +99,9 @@
 fly secrets set TELEGRAM_BOT_TOKEN=xxx
 fly secrets set WEBHOOK_URL=https://<app-name>.fly.dev/
 fly secrets set VK_TOKEN=<vk_user_token>
-<<<<<<< HEAD
+
 fly secrets set VK_GROUP_ID=<vk_group_id>  # if using a community token
-=======
->>>>>>> 23514df2
+
 ```
 
 The `fly.toml` file should expose port `443` so that Telegram can connect over HTTPS.
