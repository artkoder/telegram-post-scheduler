# Telegram Scheduler Bot

This bot allows authorized users to schedule posts to their Telegram channels.

## Features
- User authorization with superadmin.
- Channel tracking where bot is admin.
- Schedule message forwarding to channels.
- View posting history.

## Deployment
The bot is designed for Fly.io using a webhook on `/webhook` and listens on port `8080`.

### Environment Variables
- `TELEGRAM_BOT_TOKEN` – Telegram bot API token.
- `FLY_API_TOKEN` – token for automated Fly deployments.

### Запуск локально
1. Install dependencies:
   ```bash
   pip install -r requirements.txt
   ```
2. Запустите бота:
   ```bash
   python main.py
   ```

<<<<<<< HEAD
> Fly.io secrets `TELEGRAM_BOT_TOKEN` и `FLY_API_TOKEN` должны быть заданы перед запуском.

=======
>>>>>>> a18d0315
### Деплой на Fly.io

1. Запустить приложение в первый раз (из CLI, однократно):

```bash
fly launch
fly volumes create sched_db --size 1
<<<<<<< HEAD
```

2. После этого любой push в ветку `main` будет автоматически триггерить деплой.

3. Все секреты устанавливаются через Fly.io UI или CLI:

```bash
fly secrets set TELEGRAM_BOT_TOKEN=xxx
```

=======
```

2. После этого любой push в ветку `main` будет автоматически триггерить деплой.

3. Все секреты устанавливаются через Fly.io UI или CLI:

```bash
fly secrets set TELEGRAM_BOT_TOKEN=xxx
```

>>>>>>> a18d0315
4. Переменная окружения FLY_API_TOKEN должна быть добавлена в Github репозиторий для работы CI/CD.


## CI/CD
Каждый push в main запускает GitHub Actions → flyctl deploy → Fly.io.
<|MERGE_RESOLUTION|>--- conflicted
+++ resolved
@@ -25,11 +25,9 @@
    python main.py
    ```
 
-<<<<<<< HEAD
 > Fly.io secrets `TELEGRAM_BOT_TOKEN` и `FLY_API_TOKEN` должны быть заданы перед запуском.
 
-=======
->>>>>>> a18d0315
+
 ### Деплой на Fly.io
 
 1. Запустить приложение в первый раз (из CLI, однократно):
@@ -37,7 +35,7 @@
 ```bash
 fly launch
 fly volumes create sched_db --size 1
-<<<<<<< HEAD
+
 ```
 
 2. После этого любой push в ветку `main` будет автоматически триггерить деплой.
@@ -48,18 +46,7 @@
 fly secrets set TELEGRAM_BOT_TOKEN=xxx
 ```
 
-=======
-```
 
-2. После этого любой push в ветку `main` будет автоматически триггерить деплой.
-
-3. Все секреты устанавливаются через Fly.io UI или CLI:
-
-```bash
-fly secrets set TELEGRAM_BOT_TOKEN=xxx
-```
-
->>>>>>> a18d0315
 4. Переменная окружения FLY_API_TOKEN должна быть добавлена в Github репозиторий для работы CI/CD.
 
 
