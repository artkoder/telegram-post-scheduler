# Telegram Scheduler Bot

This bot allows authorized users to schedule posts to their Telegram channels.

## Features
- User authorization with superadmin.
- Channel tracking where bot is admin.
<<<<<<< HEAD

=======
>>>>>>> a5ebdcd0
- Schedule message forwarding to one or more channels with inline interface. The bot forwards the original post so views and custom emoji are preserved. It must be a member of the source channel.
- If forwarding fails (e.g., bot not in source), the message is copied instead.
- View posting history.
- User lists show clickable usernames for easy profile access.
<<<<<<< HEAD

=======
>>>>>>> a5ebdcd0
- Local timezone support for scheduling.
- Configurable scheduler interval.


<<<<<<< HEAD

=======
>>>>>>> a5ebdcd0
## Commands
- /start - register or access bot
- /pending - list pending users (admin)
- /approve <id> - approve user
- /reject <id> - reject user
- /list_users - list approved users
- /remove_user <id> - remove user
- /channels - list channels (admin)
<<<<<<< HEAD
- /scheduled - show scheduled posts
- /history - recent posts

- /tz <offset> - set timezone offset (e.g., +02:00)


=======
- /scheduled - show scheduled posts with target channel names
- /history - recent posts
- /tz <offset> - set timezone offset (e.g., +02:00)

>>>>>>> a5ebdcd0
## User Stories

### Done
- **US-1**: Registration of the first superadmin.
- **US-2**: User registration queue with limits and admin approval flow.
- **US-3**: Superadmin manages pending and approved users. Rejected users cannot
  register again. Pending and approved lists display clickable usernames with
  inline approval buttons.
- **US-4**: Channel listener events and `/channels` command.
<<<<<<< HEAD
- **US-5**: Post scheduling interface with channel selection, cancellation and rescheduling. Scheduled list shows the post preview or link with time in HH:MM DD.MM.YYYY format.

 - **US-6**: Scheduler forwards queued posts at the correct local time. If forwarding fails because the bot is not a member, it falls back to copying. Interval is configurable and all actions are logged.


=======
- **US-5**: Post scheduling interface with channel selection, cancellation and rescheduling. Scheduled list shows the post preview or link along with the target channel name and time in HH:MM DD.MM.YYYY format.
 - **US-6**: Scheduler forwards queued posts at the correct local time. If forwarding fails because the bot is not a member, it falls back to copying. Interval is configurable and all actions are logged.

>>>>>>> a5ebdcd0
### In Progress
- **US-7**: Logging of all operations.

### Planned
- none
<<<<<<< HEAD

=======
>>>>>>> a5ebdcd0

## Deployment
The bot is designed for Fly.io using a webhook on `/webhook` and listens on port `8080`.
For Telegram to reach the webhook over HTTPS, the Fly.io service must expose port `443` with TLS termination enabled. This is configured in `fly.toml`.

### Environment Variables
- `TELEGRAM_BOT_TOKEN` – Telegram bot API token.

- `WEBHOOK_URL` – external HTTPS URL of the deployed application. Used to register the Telegram webhook.

- `DB_PATH` – path to the SQLite database (default `bot.db`).
- `FLY_API_TOKEN` – token for automated Fly deployments.
- `TZ_OFFSET` – default timezone offset like `+02:00`.
- `SCHED_INTERVAL_SEC` – scheduler check interval in seconds (default `30`).

### Запуск локально
1. Install dependencies:
   ```bash
   pip install -r requirements.txt
   ```
2. Запустите бота:
   ```bash
   python main.py
   ```

> Fly.io secrets `TELEGRAM_BOT_TOKEN` и `FLY_API_TOKEN` должны быть заданы перед запуском.


### Деплой на Fly.io

1. Запустить приложение в первый раз (из CLI, однократно):

```bash
fly launch
fly volumes create sched_db --size 1


```

2. После этого любой push в ветку `main` будет автоматически триггерить деплой.

3. Все секреты устанавливаются через Fly.io UI или CLI:

```bash
fly secrets set TELEGRAM_BOT_TOKEN=xxx
fly secrets set WEBHOOK_URL=https://<app-name>.fly.dev/
```

The `fly.toml` file should expose port `443` so that Telegram can connect over HTTPS.

## CI/CD
Каждый push в main запускает GitHub Actions → flyctl deploy → Fly.io.
<|MERGE_RESOLUTION|>--- conflicted
+++ resolved
@@ -5,26 +5,14 @@
 ## Features
 - User authorization with superadmin.
 - Channel tracking where bot is admin.
-<<<<<<< HEAD
-
-=======
->>>>>>> a5ebdcd0
 - Schedule message forwarding to one or more channels with inline interface. The bot forwards the original post so views and custom emoji are preserved. It must be a member of the source channel.
 - If forwarding fails (e.g., bot not in source), the message is copied instead.
 - View posting history.
 - User lists show clickable usernames for easy profile access.
-<<<<<<< HEAD
-
-=======
->>>>>>> a5ebdcd0
 - Local timezone support for scheduling.
 - Configurable scheduler interval.
 
 
-<<<<<<< HEAD
-
-=======
->>>>>>> a5ebdcd0
 ## Commands
 - /start - register or access bot
 - /pending - list pending users (admin)
@@ -33,19 +21,10 @@
 - /list_users - list approved users
 - /remove_user <id> - remove user
 - /channels - list channels (admin)
-<<<<<<< HEAD
-- /scheduled - show scheduled posts
-- /history - recent posts
-
-- /tz <offset> - set timezone offset (e.g., +02:00)
-
-
-=======
 - /scheduled - show scheduled posts with target channel names
 - /history - recent posts
 - /tz <offset> - set timezone offset (e.g., +02:00)
 
->>>>>>> a5ebdcd0
 ## User Stories
 
 ### Done
@@ -55,26 +34,14 @@
   register again. Pending and approved lists display clickable usernames with
   inline approval buttons.
 - **US-4**: Channel listener events and `/channels` command.
-<<<<<<< HEAD
-- **US-5**: Post scheduling interface with channel selection, cancellation and rescheduling. Scheduled list shows the post preview or link with time in HH:MM DD.MM.YYYY format.
-
- - **US-6**: Scheduler forwards queued posts at the correct local time. If forwarding fails because the bot is not a member, it falls back to copying. Interval is configurable and all actions are logged.
-
-
-=======
 - **US-5**: Post scheduling interface with channel selection, cancellation and rescheduling. Scheduled list shows the post preview or link along with the target channel name and time in HH:MM DD.MM.YYYY format.
  - **US-6**: Scheduler forwards queued posts at the correct local time. If forwarding fails because the bot is not a member, it falls back to copying. Interval is configurable and all actions are logged.
 
->>>>>>> a5ebdcd0
 ### In Progress
 - **US-7**: Logging of all operations.
 
 ### Planned
 - none
-<<<<<<< HEAD
-
-=======
->>>>>>> a5ebdcd0
 
 ## Deployment
 The bot is designed for Fly.io using a webhook on `/webhook` and listens on port `8080`.
