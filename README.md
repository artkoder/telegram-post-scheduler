# Telegram Scheduler Bot

This bot allows authorized users to schedule posts to their Telegram channels.

## Features
- User authorization with superadmin.
- Channel tracking where bot is admin.
- Schedule message forwarding to channels.
- View posting history.

## User Stories

### Done
- **US-1**: Registration of the first superadmin.
- **US-2**: User registration queue with limits and admin approval flow.
- **US-3**: Superadmin manages pending and approved users. Rejected users cannot
  register again and pending users are shown with inline approval buttons.
<<<<<<< HEAD
- **US-4**: Channel listener events and `/channels` command.

### In Progress
- **US-5**: Post scheduling interface.

### Planned
=======


### In Progress
- **US-4**: Channel listener events and `/channels` command.

### Planned

- **US-5**: Post scheduling interface.
>>>>>>> ee6e9d2a
- **US-6**: Background scheduler to publish messages.
- **US-7**: Logging of all operations.

## Deployment
The bot is designed for Fly.io using a webhook on `/webhook` and listens on port `8080`.
For Telegram to reach the webhook over HTTPS, the Fly.io service must expose port `443` with TLS termination enabled. This is configured in `fly.toml`.

### Environment Variables
- `TELEGRAM_BOT_TOKEN` – Telegram bot API token.

- `WEBHOOK_URL` – external HTTPS URL of the deployed application. Used to register the Telegram webhook.

- `DB_PATH` – path to the SQLite database (default `bot.db`).
- `FLY_API_TOKEN` – token for automated Fly deployments.

### Запуск локально
1. Install dependencies:
   ```bash
   pip install -r requirements.txt
   ```
2. Запустите бота:
   ```bash
   python main.py
   ```

> Fly.io secrets `TELEGRAM_BOT_TOKEN` и `FLY_API_TOKEN` должны быть заданы перед запуском.


### Деплой на Fly.io

1. Запустить приложение в первый раз (из CLI, однократно):

```bash
fly launch
fly volumes create sched_db --size 1


```

2. После этого любой push в ветку `main` будет автоматически триггерить деплой.

3. Все секреты устанавливаются через Fly.io UI или CLI:

```bash
fly secrets set TELEGRAM_BOT_TOKEN=xxx
fly secrets set WEBHOOK_URL=https://<app-name>.fly.dev/
```

The `fly.toml` file should expose port `443` so that Telegram can connect over HTTPS.

## CI/CD
Каждый push в main запускает GitHub Actions → flyctl deploy → Fly.io.
<|MERGE_RESOLUTION|>--- conflicted
+++ resolved
@@ -15,23 +15,13 @@
 - **US-2**: User registration queue with limits and admin approval flow.
 - **US-3**: Superadmin manages pending and approved users. Rejected users cannot
   register again and pending users are shown with inline approval buttons.
-<<<<<<< HEAD
 - **US-4**: Channel listener events and `/channels` command.
 
 ### In Progress
 - **US-5**: Post scheduling interface.
 
 ### Planned
-=======
 
-
-### In Progress
-- **US-4**: Channel listener events and `/channels` command.
-
-### Planned
-
-- **US-5**: Post scheduling interface.
->>>>>>> ee6e9d2a
 - **US-6**: Background scheduler to publish messages.
 - **US-7**: Logging of all operations.
 
