# Telegram Scheduler Bot

This bot allows authorized users to schedule posts to their Telegram channels.

## Features
- User authorization with superadmin.
- Channel tracking where bot is admin.
- Schedule message forwarding to one or more channels with inline interface.
- View posting history.
- User lists show clickable usernames for easy profile access.


## Commands
- /start - register or access bot
- /pending - list pending users (admin)
- /approve <id> - approve user
- /reject <id> - reject user
- /list_users - list approved users
- /remove_user <id> - remove user
- /channels - list channels (admin)
- /scheduled - show scheduled posts
- /history - recent posts

<<<<<<< HEAD
=======

>>>>>>> 67d733a6
## User Stories

### Done
- **US-1**: Registration of the first superadmin.
- **US-2**: User registration queue with limits and admin approval flow.
- **US-3**: Superadmin manages pending and approved users. Rejected users cannot
  register again. Pending and approved lists display clickable usernames with
  inline approval buttons.
- **US-4**: Channel listener events and `/channels` command.
- **US-5**: Post scheduling interface with channel selection, cancellation and rescheduling. Scheduled list shows the post preview or link with time in HH:MM DD.MM.YYYY format.
- **US-6**: Background scheduler publishes due messages every minute.

### In Progress
- **US-7**: Logging of all operations.

### Planned
- none
<<<<<<< HEAD
=======

>>>>>>> 67d733a6

## Deployment
The bot is designed for Fly.io using a webhook on `/webhook` and listens on port `8080`.
For Telegram to reach the webhook over HTTPS, the Fly.io service must expose port `443` with TLS termination enabled. This is configured in `fly.toml`.

### Environment Variables
- `TELEGRAM_BOT_TOKEN` – Telegram bot API token.

- `WEBHOOK_URL` – external HTTPS URL of the deployed application. Used to register the Telegram webhook.

- `DB_PATH` – path to the SQLite database (default `bot.db`).
- `FLY_API_TOKEN` – token for automated Fly deployments.

### Запуск локально
1. Install dependencies:
   ```bash
   pip install -r requirements.txt
   ```
2. Запустите бота:
   ```bash
   python main.py
   ```

> Fly.io secrets `TELEGRAM_BOT_TOKEN` и `FLY_API_TOKEN` должны быть заданы перед запуском.


### Деплой на Fly.io

1. Запустить приложение в первый раз (из CLI, однократно):

```bash
fly launch
fly volumes create sched_db --size 1


```

2. После этого любой push в ветку `main` будет автоматически триггерить деплой.

3. Все секреты устанавливаются через Fly.io UI или CLI:

```bash
fly secrets set TELEGRAM_BOT_TOKEN=xxx
fly secrets set WEBHOOK_URL=https://<app-name>.fly.dev/
```

The `fly.toml` file should expose port `443` so that Telegram can connect over HTTPS.

## CI/CD
Каждый push в main запускает GitHub Actions → flyctl deploy → Fly.io.
<|MERGE_RESOLUTION|>--- conflicted
+++ resolved
@@ -21,10 +21,7 @@
 - /scheduled - show scheduled posts
 - /history - recent posts
 
-<<<<<<< HEAD
-=======
 
->>>>>>> 67d733a6
 ## User Stories
 
 ### Done
@@ -42,10 +39,7 @@
 
 ### Planned
 - none
-<<<<<<< HEAD
-=======
 
->>>>>>> 67d733a6
 
 ## Deployment
 The bot is designed for Fly.io using a webhook on `/webhook` and listens on port `8080`.
