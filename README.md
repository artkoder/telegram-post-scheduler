--- conflicted
+++ resolved
@@ -27,10 +27,7 @@
 
 > Fly.io secrets `TELEGRAM_BOT_TOKEN` и `FLY_API_TOKEN` должны быть заданы перед запуском.
 
-<<<<<<< HEAD
-=======
 
->>>>>>> 0716b854
 ### Деплой на Fly.io
 
 1. Запустить приложение в первый раз (из CLI, однократно):
@@ -38,18 +35,8 @@
 ```bash
 fly launch
 fly volumes create sched_db --size 1
-<<<<<<< HEAD
-=======
 
-```
 
-2. После этого любой push в ветку `main` будет автоматически триггерить деплой.
-
-3. Все секреты устанавливаются через Fly.io UI или CLI:
-
-```bash
-fly secrets set TELEGRAM_BOT_TOKEN=xxx
->>>>>>> 0716b854
 ```
 
 2. После этого любой push в ветку `main` будет автоматически триггерить деплой.
